{
 "cells": [
  {
   "cell_type": "code",
<<<<<<< HEAD
   "execution_count": 2,
   "id": "c9b0ec85",
   "metadata": {},
   "outputs": [
    {
     "name": "stdout",
     "output_type": "stream",
     "text": [
      "API key loaded successfully\n"
     ]
    },
    {
     "name": "stderr",
     "output_type": "stream",
     "text": [
      "\u001b[34m\u001b[1mwandb\u001b[0m: Currently logged in as: \u001b[33mnnamdi-odozi\u001b[0m (\u001b[33mnnamdi-odozi-ave-actuaries\u001b[0m) to \u001b[32mhttps://api.wandb.ai\u001b[0m. Use \u001b[1m`wandb login --relogin`\u001b[0m to force relogin\n"
     ]
    }
   ],
=======
   "execution_count": 4,
   "id": "c9b0ec85",
   "metadata": {},
   "outputs": [],
>>>>>>> 7f6f7062
   "source": [
    "import torch\n",
    "import pandas as pd\n",
    "import numpy as np\n",
    "import datasets\n",
    "from load_models_and_data import load_vocabulary, load_embeddings, text_to_embeddings, calc_cosine_sim, calculate_similarities\n",
    "from tqdm import tqdm\n",
    "tqdm.pandas()\n",
    "from TwoTowerNN import QryTower, DocTower, TripletEmbeddingDataset, run_hyperparameter_tuning\n",
    "from torch.optim.lr_scheduler import ReduceLROnPlateau\n",
    "from torch.utils.data import Dataset, DataLoader,  SubsetRandomSampler\n",
    "from sklearn.model_selection import KFold, train_test_split\n",
    "import os\n",
    "import wandb\n",
    "from dotenv import load_dotenv\n"
   ]
  },
  {
   "cell_type": "code",
   "execution_count": 3,
   "id": "77b860fd",
   "metadata": {},
   "outputs": [],
   "source": [
    "device = torch.device(\"cuda\" if torch.cuda.is_available() else \"cpu\")"
   ]
  },
  {
   "cell_type": "code",
   "execution_count": null,
   "id": "ba466e66",
   "metadata": {},
   "outputs": [],
   "source": [
    "from datasets import load_dataset\n",
    "\n",
    "# Loading datasets from Hugging Face\n",
    "ds_soft_neg = load_dataset(\"cocoritzy/week_2_triplet_dataset_soft_negatives\")\n",
    "ds_hard_neg = load_dataset(\"cocoritzy/week_2_triplet_dataset_hard_negatives\")\n"
   ]
  },
  {
   "cell_type": "code",
   "execution_count": null,
   "id": "3a1948ff",
   "metadata": {},
   "outputs": [],
   "source": [
    "# Paths to your files\n",
    "embeddings_path = \"./downloaded_model/embeddings.pt\"\n",
    "vocab_path = \"./downloaded_model/tkn_ids_to_words.csv\"\n",
    "\n",
    "# Load embeddings and vocabulary\n",
    "print(\"Loading embeddings and vocabulary...\")\n",
    "embeddings = load_embeddings(embeddings_path)\n",
    "word_to_idx = load_vocabulary(vocab_path)\n",
    "\n",
    "print(f\"Loaded embeddings with shape: {embeddings.shape}\")\n",
    "print(f\"Loaded vocabulary with {len(word_to_idx)} tokens\")\n",
    "\n",
    "# Example usage (uncomment when ready to test)\n",
    "sample_text = \"This is a test sentence\"\n",
    "embeddings_result = text_to_embeddings(sample_text, word_to_idx, embeddings)\n",
    "print(f\"Embedded text shape: {embeddings_result.shape}\")\n",
    "\n",
    "# Testing - Set numpy print options\n",
    "np.set_printoptions(precision=4, suppress=True, threshold=10)  # threshold limits number of elements shown\n",
    "numpy_array = embeddings_result.detach().numpy()\n",
    "print(\"Embedding array with custom formatting:\")\n",
    "print(numpy_array)\n"
   ]
  },
  {
   "cell_type": "code",
   "execution_count": null,
   "id": "55fa305b",
   "metadata": {},
   "outputs": [],
   "source": [
    "ds_soft_neg"
   ]
  },
  {
   "cell_type": "code",
   "execution_count": null,
   "id": "53a28244",
   "metadata": {},
   "outputs": [],
   "source": [
    "df_soft_neg  = pd.DataFrame(ds_soft_neg['train'])\n",
    "df_hard_neg  = pd.DataFrame(ds_hard_neg['train'])"
   ]
  },
  {
   "cell_type": "code",
   "execution_count": null,
   "id": "c7b81dde",
   "metadata": {},
   "outputs": [],
   "source": [
    "embedded_query = text_to_embeddings(df_soft_neg['query'][0], word_to_idx, embeddings)\n",
    "embedded_positive = text_to_embeddings(df_soft_neg['positive_passage'][0], word_to_idx, embeddings)\n",
    "embedded_negative = text_to_embeddings(df_soft_neg['negative_passage'][0], word_to_idx, embeddings)\n",
    "\n",
    "embedded_query.shape"
   ]
  },
  {
   "cell_type": "code",
   "execution_count": null,
   "id": "9ece943f",
   "metadata": {},
   "outputs": [],
   "source": [
    "a = embedded_query.mean(dim=0)\n",
    "b = embedded_positive.mean(dim=0)\n",
    "c = embedded_negative.mean(dim=0)\n",
    "a.shape\n"
   ]
  },
  {
   "cell_type": "code",
   "execution_count": null,
   "id": "e95b8699",
   "metadata": {},
   "outputs": [],
   "source": [
    "import torch.nn.functional as F\n",
    "\n",
    "cosine_similarity = F.cosine_similarity(a, c, dim=0)\n",
    "print(f\"Cosine similarity between query and positive passage: {cosine_similarity.item()}\")"
   ]
  },
  {
   "cell_type": "code",
   "execution_count": null,
   "id": "0b6a0d5c",
   "metadata": {},
   "outputs": [],
   "source": [
    "\n",
    "# # Process the dataframe using apply just for first five rows\n",
    "# print(\"Calculating similarities... This may take a while depending on dataframe size.\")\n",
    "# similarities = df_soft_neg[0:5].progress_apply(\n",
    "#     lambda row: calculate_similarities(row, word_to_idx, embeddings), \n",
    "#     axis=1\n",
    "# )\n",
    "\n",
    "# # Join the similarities to the dataframe\n",
    "# df_soft_neg_ext = pd.concat([df_soft_neg[0:5], similarities], axis=1)\n",
    "\n",
    "# # Show a sample of the results\n",
    "# #print(df_soft_neg_ext[['query_pos_sim', 'query_neg_sim', 'pos_neg_sim']].head())\n",
    "#print(df_soft_neg_ext.head())\n",
    "#print(df_soft_neg_ext.columns)"
   ]
  },
  {
   "cell_type": "code",
   "execution_count": null,
   "id": "7a02f39f",
   "metadata": {},
   "outputs": [],
   "source": [
    "\n",
    "# Process the dataframe using apply\n",
    "print(\"Calculating similarities... This may take a while depending on dataframe size.\")\n",
    "similarities = df_soft_neg.progress_apply(\n",
    "    lambda row: calculate_similarities(row, word_to_idx, embeddings), \n",
    "    axis=1\n",
    ")\n",
    "\n",
    "# Join the similarities to the dataframe\n",
    "df_soft_neg_ext = pd.concat([df_soft_neg, similarities], axis=1)\n",
    "print(df_soft_neg_ext.head())\n",
    "# Show a sample of the results\n",
    "#print(df_soft_neg_ext[['query_pos_sim', 'query_neg_sim', 'pos_neg_sim']].head())\n",
    "\n",
    "#print(df_soft_neg_ext[['query_pos_sim', 'query_neg_sim', 'pos_neg_sim']].mean())\n",
    "\n",
    "# Calculate how often the positive passage is ranked higher than negative\n",
    "#higher_count = (df_soft_neg_ext['query_pos_sim'] > df_soft_neg_ext['query_neg_sim']).sum()\n",
    "#total = len(df_soft_neg_ext)\n",
    "#print(f\"\\nPositive passage ranked higher than negative: {higher_count} out of {total} ({higher_count/total:.2%})\")\n",
    "\n"
   ]
  },
  {
   "cell_type": "code",
   "execution_count": null,
   "id": "8fbbd3be",
   "metadata": {},
   "outputs": [],
   "source": [
    "# Process the dataframe using apply\n",
    "print(\"Calculating similarities... This may take a while depending on dataframe size.\")\n",
    "similarities = df_hard_neg.progress_apply(\n",
    "    lambda row: calculate_similarities(row, word_to_idx, embeddings), \n",
    "    axis=1\n",
    ")\n",
    "\n",
    "# Join the similarities to the dataframe\n",
    "df_hard_neg_ext = pd.concat([df_hard_neg, similarities], axis=1)\n",
    "print(df_hard_neg_ext.head())\n",
    "# Show a sample of the results\n",
    "#print(df_hard_neg_ext[['query_pos_sim', 'query_neg_sim', 'pos_neg_sim']].head())\n",
    "\n",
    "#print(df_hard_neg_ext[['query_pos_sim', 'query_neg_sim', 'pos_neg_sim']].mean())\n",
    "\n",
    "# Calculate how often the positive passage is ranked higher than negative\n",
    "#higher_count = (df_hard_neg_ext['query_pos_sim'] > df_hard_neg_ext['query_neg_sim']).sum()\n",
    "#total = len(df_hard_neg_ext)\n",
    "#print(f\"\\nPositive passage ranked higher than negative: {higher_count} out of {total} ({higher_count/total:.2%})\")\n",
    "\n"
   ]
  },
  {
   "cell_type": "code",
   "execution_count": null,
   "id": "13cea888",
   "metadata": {},
   "outputs": [],
   "source": [
    "df_all_neg_ext = pd.concat([df_soft_neg_ext, df_hard_neg_ext])\n",
    "df_all_neg_ext.head()"
   ]
  },
  {
   "cell_type": "code",
   "execution_count": null,
   "id": "766f3ea3",
   "metadata": {},
   "outputs": [],
   "source": [
    "# Save DataFrames to pickle format\n",
    "df_soft_neg_ext.to_pickle(\"data/df_soft_neg_ext.pkl\")\n",
    "df_hard_neg_ext.to_pickle(\"data/df_hard_neg_ext.pkl\")\n",
    "df_all_neg_ext.to_pickle(\"data/df_all_neg_ext.pkl\")"
   ]
  },
  {
   "cell_type": "code",
   "execution_count": 4,
   "id": "02765d14",
   "metadata": {},
   "outputs": [],
   "source": [
    "# Function to load a DataFrame from pickle if the file exists\n",
    "def load_df_if_exists(file_path):\n",
    "    if os.path.exists(file_path):\n",
    "        return pd.read_pickle(file_path)\n",
    "    else:\n",
    "        print(f\"File not found: {file_path}\")\n",
    "        return None\n",
    "\n",
    "# Load DataFrames\n",
    "df_soft_neg_ext = load_df_if_exists(\"data/df_soft_neg_ext.pkl\")\n",
    "df_hard_neg_ext = load_df_if_exists(\"data/df_hard_neg_ext.pkl\")\n",
    "df_all_neg_ext = load_df_if_exists(\"data/df_all_neg_ext.pkl\")\n"
   ]
  },
  {
   "cell_type": "code",
   "execution_count": 8,
   "id": "a2b9f622",
   "metadata": {},
   "outputs": [
    {
     "data": {
      "text/html": [
       "<div>\n",
       "<style scoped>\n",
       "    .dataframe tbody tr th:only-of-type {\n",
       "        vertical-align: middle;\n",
       "    }\n",
       "\n",
       "    .dataframe tbody tr th {\n",
       "        vertical-align: top;\n",
       "    }\n",
       "\n",
       "    .dataframe thead th {\n",
       "        text-align: right;\n",
       "    }\n",
       "</style>\n",
       "<table border=\"1\" class=\"dataframe\">\n",
       "  <thead>\n",
       "    <tr style=\"text-align: right;\">\n",
       "      <th></th>\n",
       "      <th>query_id</th>\n",
       "      <th>query</th>\n",
       "      <th>positive_passage</th>\n",
       "      <th>negative_passage</th>\n",
       "      <th>negative_from_query_id</th>\n",
       "      <th>avg_query_embedding</th>\n",
       "      <th>avg_pos_embedding</th>\n",
       "      <th>avg_neg_embedding</th>\n",
       "    </tr>\n",
       "  </thead>\n",
       "  <tbody>\n",
       "    <tr>\n",
       "      <th>0</th>\n",
       "      <td>19699</td>\n",
       "      <td>what is rba</td>\n",
       "      <td>Results-Based Accountability® (also known as R...</td>\n",
       "      <td>I finally found some real salary data for phys...</td>\n",
       "      <td>86595</td>\n",
       "      <td>[0.6579812, 0.24213153, 0.057250064, -0.825741...</td>\n",
       "      <td>[0.39086032, 0.3319433, 0.1275278, -0.80645, 0...</td>\n",
       "      <td>[0.569893, 0.18935415, 0.1920344, -0.7171183, ...</td>\n",
       "    </tr>\n",
       "    <tr>\n",
       "      <th>1</th>\n",
       "      <td>19700</td>\n",
       "      <td>was ronald reagan a democrat</td>\n",
       "      <td>From Wikipedia, the free encyclopedia. A Reaga...</td>\n",
       "      <td>The Pacific Ocean lies to the east while the S...</td>\n",
       "      <td>66360</td>\n",
       "      <td>[-0.6998242, -0.24631366, -0.20571017, 0.24202...</td>\n",
       "      <td>[0.27046937, 0.2619914, 0.049588773, -0.618945...</td>\n",
       "      <td>[0.17404862, 0.21760696, -0.10469024, -0.23737...</td>\n",
       "    </tr>\n",
       "    <tr>\n",
       "      <th>2</th>\n",
       "      <td>19701</td>\n",
       "      <td>how long do you need for sydney and surroundin...</td>\n",
       "      <td>Sydney is the capital city of the Australian s...</td>\n",
       "      <td>Probiotics are found in foods such as yogurt, ...</td>\n",
       "      <td>88507</td>\n",
       "      <td>[0.16817716, 0.29739928, -0.36492547, 0.064426...</td>\n",
       "      <td>[0.39110944, 0.23566554, 0.063871, -0.36585316...</td>\n",
       "      <td>[0.61134595, 0.36615297, 0.28972, -0.6924668, ...</td>\n",
       "    </tr>\n",
       "    <tr>\n",
       "      <th>3</th>\n",
       "      <td>19702</td>\n",
       "      <td>price to install tile in shower</td>\n",
       "      <td>1 Install ceramic tile floor to match shower-A...</td>\n",
       "      <td>Iodine is critical to thyroid health and funct...</td>\n",
       "      <td>87550</td>\n",
       "      <td>[-0.06541735, 0.2755244, 0.19580394, 0.4023429...</td>\n",
       "      <td>[0.69151133, 0.5770993, 0.22074986, -0.7754023...</td>\n",
       "      <td>[0.3590759, -0.036869664, 0.17250647, -0.53339...</td>\n",
       "    </tr>\n",
       "    <tr>\n",
       "      <th>4</th>\n",
       "      <td>19703</td>\n",
       "      <td>why conversion observed in body</td>\n",
       "      <td>Conversion disorder is a type of somatoform di...</td>\n",
       "      <td>The answer to the question how much does it co...</td>\n",
       "      <td>61479</td>\n",
       "      <td>[-0.13369766, -0.30740747, 0.5450557, 0.391294...</td>\n",
       "      <td>[0.42539537, 0.13814452, 0.37000972, -0.632320...</td>\n",
       "      <td>[0.5729694, 0.314426, 0.13929352, -0.9086552, ...</td>\n",
       "    </tr>\n",
       "  </tbody>\n",
       "</table>\n",
       "</div>"
      ],
      "text/plain": [
       "   query_id                                              query  \\\n",
       "0     19699                                        what is rba   \n",
       "1     19700                       was ronald reagan a democrat   \n",
       "2     19701  how long do you need for sydney and surroundin...   \n",
       "3     19702                    price to install tile in shower   \n",
       "4     19703                    why conversion observed in body   \n",
       "\n",
       "                                    positive_passage  \\\n",
       "0  Results-Based Accountability® (also known as R...   \n",
       "1  From Wikipedia, the free encyclopedia. A Reaga...   \n",
       "2  Sydney is the capital city of the Australian s...   \n",
       "3  1 Install ceramic tile floor to match shower-A...   \n",
       "4  Conversion disorder is a type of somatoform di...   \n",
       "\n",
       "                                    negative_passage  negative_from_query_id  \\\n",
       "0  I finally found some real salary data for phys...                   86595   \n",
       "1  The Pacific Ocean lies to the east while the S...                   66360   \n",
       "2  Probiotics are found in foods such as yogurt, ...                   88507   \n",
       "3  Iodine is critical to thyroid health and funct...                   87550   \n",
       "4  The answer to the question how much does it co...                   61479   \n",
       "\n",
       "                                 avg_query_embedding  \\\n",
       "0  [0.6579812, 0.24213153, 0.057250064, -0.825741...   \n",
       "1  [-0.6998242, -0.24631366, -0.20571017, 0.24202...   \n",
       "2  [0.16817716, 0.29739928, -0.36492547, 0.064426...   \n",
       "3  [-0.06541735, 0.2755244, 0.19580394, 0.4023429...   \n",
       "4  [-0.13369766, -0.30740747, 0.5450557, 0.391294...   \n",
       "\n",
       "                                   avg_pos_embedding  \\\n",
       "0  [0.39086032, 0.3319433, 0.1275278, -0.80645, 0...   \n",
       "1  [0.27046937, 0.2619914, 0.049588773, -0.618945...   \n",
       "2  [0.39110944, 0.23566554, 0.063871, -0.36585316...   \n",
       "3  [0.69151133, 0.5770993, 0.22074986, -0.7754023...   \n",
       "4  [0.42539537, 0.13814452, 0.37000972, -0.632320...   \n",
       "\n",
       "                                   avg_neg_embedding  \n",
       "0  [0.569893, 0.18935415, 0.1920344, -0.7171183, ...  \n",
       "1  [0.17404862, 0.21760696, -0.10469024, -0.23737...  \n",
       "2  [0.61134595, 0.36615297, 0.28972, -0.6924668, ...  \n",
       "3  [0.3590759, -0.036869664, 0.17250647, -0.53339...  \n",
       "4  [0.5729694, 0.314426, 0.13929352, -0.9086552, ...  "
      ]
     },
     "execution_count": 8,
     "metadata": {},
     "output_type": "execute_result"
    }
   ],
   "source": [
    "df_soft_neg_ext.head()"
   ]
  },
  {
   "cell_type": "markdown",
   "id": "0ba3edcd",
   "metadata": {},
   "source": [
    "### Twin Tower Network"
   ]
  },
  {
   "cell_type": "code",
   "execution_count": null,
   "id": "239cc5b4",
   "metadata": {},
   "outputs": [],
   "source": [
    "# Create tower instances\n",
    "qryTower = QryTower()\n",
    "docTower = DocTower()\n",
    "\n",
    "\n",
    "# Define hyperparameters\n",
    "batch_size = 128\n",
    "num_epochs = 1 # adjust num of epochs here\n",
    "dataset_size = len(df_soft_neg_ext)  # or len(df_hard_neg_ext) depending on the dataset you want to use\n",
    "steps_per_epoch = dataset_size // batch_size\n",
    "total_steps = steps_per_epoch * num_epochs\n",
    "learning_rate = 1e-3\n",
    "embedding_dim = 128 \n",
    "margin = 0.2 "
   ]
  },
  {
   "cell_type": "code",
   "execution_count": null,
   "id": "82ee431d",
   "metadata": {},
   "outputs": [],
   "source": [
    "# Create the dataset\n",
    "dataset = TripletEmbeddingDataset(df_soft_neg_ext)"
   ]
  },
  {
   "cell_type": "code",
   "execution_count": null,
   "id": "ff7753f1",
   "metadata": {},
   "outputs": [],
   "source": [
    "dataloader = DataLoader(\n",
    "    dataset,\n",
    "    batch_size=batch_size,\n",
    "    shuffle=True,\n",
    "    #num_workers=2,  # Adjust based on your machine's capabilities\n",
    "    pin_memory=True  # Set to True if using GPU\n",
    ")"
   ]
  },
  {
   "cell_type": "code",
   "execution_count": null,
   "id": "7085fe97",
   "metadata": {},
   "outputs": [],
   "source": [
    "qry = torch.randn(batch_size, embedding_dim)  # Query embeddings\n",
    "pos = torch.randn(batch_size, embedding_dim)  # Positive doc embeddings\n",
    "neg = torch.randn(batch_size, embedding_dim)  # Negative doc embeddings\n",
    "\n",
    "#qry = df1['q']\n",
    "\n",
    "\n",
    "# Set up the AdamW optimizer\n",
    "optimizer = torch.optim.AdamW([\n",
    "    {'params': qryTower.parameters()},\n",
    "    {'params': docTower.parameters()}\n",
    "], lr=learning_rate)\n",
    "\n",
    "# Add learning rate scheduler (ReduceLROnPlateau)\n",
    "scheduler = ReduceLROnPlateau(\n",
    "    optimizer,\n",
    "    mode='min',       # Reduce LR when monitored value stops decreasing\n",
    "    factor=0.5,       # Multiply LR by this factor when reducing\n",
    "    patience=2,       # Number of epochs with no improvement after which LR will be reduced\n",
    "    verbose=True      # Print message when LR is reduced\n",
    ")\n",
    "\n"
   ]
  },
  {
   "cell_type": "code",
   "execution_count": null,
   "id": "3aedf0d1",
   "metadata": {},
   "outputs": [],
   "source": [
    "# Training loop (simplified example)\n",
    "for epoch in range(num_epochs):\n",
    "    qryTower.train()\n",
    "    docTower.train()\n",
    "    \n",
    "    \n",
    "    total_loss = 0\n",
    "    for batch in dataloader:\n",
    "        # Get embeddings from batch\n",
    "        query_emb = batch['query']\n",
    "        pos_emb = batch['positive']\n",
    "        neg_emb = batch['negative']\n",
    "        \n",
    "        # Forward pass through towers\n",
    "        query_encoded = qryTower(query_emb)\n",
    "        pos_encoded = docTower(pos_emb)\n",
    "        neg_encoded = docTower(neg_emb)\n",
    "        \n",
    "        # Calculate similarities\n",
    "        pos_sim = torch.nn.functional.cosine_similarity(query_encoded, pos_encoded)\n",
    "        neg_sim = torch.nn.functional.cosine_similarity(query_encoded, neg_encoded)\n",
    "        \n",
    "        # Triplet loss\n",
    "        margin = margin\n",
    "        loss = torch.clamp(margin - pos_sim + neg_sim, min=0).mean()\n",
    "        \n",
    "        # Backward and optimize\n",
    "        optimizer.zero_grad()\n",
    "        loss.backward()\n",
    "        optimizer.step()\n",
    "        \n",
    "        total_loss += loss.item() * len(query_emb)\n",
    "    \n",
    "    # Calculate average loss\n",
    "    avg_loss = total_loss / len(dataset)\n",
    "    \n",
    "    # Update scheduler\n",
    "    scheduler.step(avg_loss)\n",
    "    \n",
    "    # Print epoch results\n",
    "    print(f\"Epoch {epoch+1}/{num_epochs}, Loss: {avg_loss:.4f}, \"\n",
    "          f\"LR: {optimizer.param_groups[0]['lr']:.6f}\")"
   ]
  },
  {
   "cell_type": "code",
   "execution_count": 7,
   "id": "9beb07bb",
   "metadata": {},
<<<<<<< HEAD
   "outputs": [
    {
     "data": {
      "text/html": [
       "Tracking run with wandb version 0.19.10"
      ],
      "text/plain": [
       "<IPython.core.display.HTML object>"
      ]
     },
     "metadata": {},
     "output_type": "display_data"
    },
    {
     "data": {
      "text/html": [
       "Run data is saved locally in <code>/root/MLX_Week2/wandb/run-20250423_114436-cdrgtvjr</code>"
      ],
      "text/plain": [
       "<IPython.core.display.HTML object>"
      ]
     },
     "metadata": {},
     "output_type": "display_data"
    },
    {
     "data": {
      "text/html": [
       "Syncing run <strong><a href='https://wandb.ai/nnamdi-odozi-ave-actuaries/twin-tower-model/runs/cdrgtvjr' target=\"_blank\">hyperparameter-tuning</a></strong> to <a href='https://wandb.ai/nnamdi-odozi-ave-actuaries/twin-tower-model' target=\"_blank\">Weights & Biases</a> (<a href='https://wandb.me/developer-guide' target=\"_blank\">docs</a>)<br>"
      ],
      "text/plain": [
       "<IPython.core.display.HTML object>"
      ]
     },
     "metadata": {},
     "output_type": "display_data"
    },
    {
     "data": {
      "text/html": [
       " View project at <a href='https://wandb.ai/nnamdi-odozi-ave-actuaries/twin-tower-model' target=\"_blank\">https://wandb.ai/nnamdi-odozi-ave-actuaries/twin-tower-model</a>"
      ],
      "text/plain": [
       "<IPython.core.display.HTML object>"
      ]
     },
     "metadata": {},
     "output_type": "display_data"
    },
    {
     "data": {
      "text/html": [
       " View run at <a href='https://wandb.ai/nnamdi-odozi-ave-actuaries/twin-tower-model/runs/cdrgtvjr' target=\"_blank\">https://wandb.ai/nnamdi-odozi-ave-actuaries/twin-tower-model/runs/cdrgtvjr</a>"
      ],
      "text/plain": [
       "<IPython.core.display.HTML object>"
      ]
     },
     "metadata": {},
     "output_type": "display_data"
    },
    {
     "name": "stderr",
     "output_type": "stream",
     "text": [
      "/root/MLX_Week2/mlx_env/lib/python3.10/site-packages/torch/optim/lr_scheduler.py:62: UserWarning: The verbose parameter is deprecated. Please use get_last_lr() to access the learning rate.\n",
      "  warnings.warn(\n"
     ]
    },
    {
     "name": "stdout",
     "output_type": "stream",
     "text": [
      "\n",
      "\n",
      "--------------------------------------------------\n",
      "Training with output_dim=128, batch_size=256\n",
      "--------------------------------------------------\n",
      "\n",
      "Fold 1/5\n"
     ]
    },
    {
     "name": "stderr",
     "output_type": "stream",
     "text": [
      "Epoch 1/15 (Train): 100%|██████████| 399/399 [00:06<00:00, 64.79it/s]\n",
      "Epoch 1/15 (Val): 100%|██████████| 100/100 [00:03<00:00, 30.12it/s]\n"
     ]
    },
    {
     "name": "stdout",
     "output_type": "stream",
     "text": [
      "Epoch 1/15, Train Loss: 0.0961, Val Loss: 0.0215, LR: 0.001000\n",
      "New best model saved with validation loss: 0.0215\n"
     ]
    },
    {
     "name": "stderr",
     "output_type": "stream",
     "text": [
      "Epoch 2/15 (Train): 100%|██████████| 399/399 [00:06<00:00, 58.04it/s]\n",
      "Epoch 2/15 (Val): 100%|██████████| 100/100 [00:03<00:00, 31.23it/s]\n"
     ]
    },
    {
     "name": "stdout",
     "output_type": "stream",
     "text": [
      "Epoch 2/15, Train Loss: 0.0811, Val Loss: 0.0209, LR: 0.001000\n",
      "New best model saved with validation loss: 0.0209\n"
     ]
    },
    {
     "name": "stderr",
     "output_type": "stream",
     "text": [
      "Epoch 3/15 (Train): 100%|██████████| 399/399 [00:07<00:00, 53.62it/s]\n",
      "Epoch 3/15 (Val): 100%|██████████| 100/100 [00:03<00:00, 29.29it/s]\n"
     ]
    },
    {
     "name": "stdout",
     "output_type": "stream",
     "text": [
      "Epoch 3/15, Train Loss: 0.0764, Val Loss: 0.0206, LR: 0.001000\n",
      "New best model saved with validation loss: 0.0206\n"
     ]
    },
    {
     "name": "stderr",
     "output_type": "stream",
     "text": [
      "Epoch 4/15 (Train): 100%|██████████| 399/399 [00:06<00:00, 61.12it/s]\n",
      "Epoch 4/15 (Val): 100%|██████████| 100/100 [00:03<00:00, 29.27it/s]\n"
     ]
    },
    {
     "name": "stdout",
     "output_type": "stream",
     "text": [
      "Epoch 4/15, Train Loss: 0.0731, Val Loss: 0.0200, LR: 0.001000\n",
      "New best model saved with validation loss: 0.0200\n"
     ]
    },
    {
     "name": "stderr",
     "output_type": "stream",
     "text": [
      "Epoch 5/15 (Train): 100%|██████████| 399/399 [00:06<00:00, 58.92it/s]\n",
      "Epoch 5/15 (Val): 100%|██████████| 100/100 [00:03<00:00, 29.09it/s]\n"
     ]
    },
    {
     "name": "stdout",
     "output_type": "stream",
     "text": [
      "Epoch 5/15, Train Loss: 0.0698, Val Loss: 0.0202, LR: 0.001000\n"
     ]
    },
    {
     "name": "stderr",
     "output_type": "stream",
     "text": [
      "Epoch 6/15 (Train): 100%|██████████| 399/399 [00:06<00:00, 61.13it/s]\n",
      "Epoch 6/15 (Val): 100%|██████████| 100/100 [00:03<00:00, 29.98it/s]\n"
     ]
    },
    {
     "name": "stdout",
     "output_type": "stream",
     "text": [
      "Epoch 6/15, Train Loss: 0.0669, Val Loss: 0.0202, LR: 0.001000\n"
     ]
    },
    {
     "name": "stderr",
     "output_type": "stream",
     "text": [
      "Epoch 7/15 (Train): 100%|██████████| 399/399 [00:06<00:00, 61.42it/s]\n",
      "Epoch 7/15 (Val): 100%|██████████| 100/100 [00:03<00:00, 28.74it/s]\n"
     ]
    },
    {
     "name": "stdout",
     "output_type": "stream",
     "text": [
      "Epoch 7/15, Train Loss: 0.0641, Val Loss: 0.0201, LR: 0.000500\n"
     ]
    },
    {
     "name": "stderr",
     "output_type": "stream",
     "text": [
      "Epoch 8/15 (Train): 100%|██████████| 399/399 [00:07<00:00, 52.27it/s]\n",
      "Epoch 8/15 (Val): 100%|██████████| 100/100 [00:03<00:00, 31.40it/s]\n"
     ]
    },
    {
     "name": "stdout",
     "output_type": "stream",
     "text": [
      "Epoch 8/15, Train Loss: 0.0579, Val Loss: 0.0200, LR: 0.000500\n"
     ]
    },
    {
     "name": "stderr",
     "output_type": "stream",
     "text": [
      "Epoch 9/15 (Train): 100%|██████████| 399/399 [00:06<00:00, 60.18it/s]\n",
      "Epoch 9/15 (Val): 100%|██████████| 100/100 [00:03<00:00, 28.79it/s]\n"
     ]
    },
    {
     "name": "stdout",
     "output_type": "stream",
     "text": [
      "Epoch 9/15, Train Loss: 0.0555, Val Loss: 0.0199, LR: 0.000500\n",
      "New best model saved with validation loss: 0.0199\n"
     ]
    },
    {
     "name": "stderr",
     "output_type": "stream",
     "text": [
      "Epoch 10/15 (Train): 100%|██████████| 399/399 [00:06<00:00, 57.21it/s]\n",
      "Epoch 10/15 (Val): 100%|██████████| 100/100 [00:03<00:00, 30.94it/s]\n"
     ]
    },
    {
     "name": "stdout",
     "output_type": "stream",
     "text": [
      "Epoch 10/15, Train Loss: 0.0535, Val Loss: 0.0202, LR: 0.000500\n"
     ]
    },
    {
     "name": "stderr",
     "output_type": "stream",
     "text": [
      "Epoch 11/15 (Train): 100%|██████████| 399/399 [00:06<00:00, 59.66it/s]\n",
      "Epoch 11/15 (Val): 100%|██████████| 100/100 [00:03<00:00, 31.19it/s]\n"
     ]
    },
    {
     "name": "stdout",
     "output_type": "stream",
     "text": [
      "Epoch 11/15, Train Loss: 0.0517, Val Loss: 0.0202, LR: 0.000500\n"
     ]
    },
    {
     "name": "stderr",
     "output_type": "stream",
     "text": [
      "Epoch 12/15 (Train): 100%|██████████| 399/399 [00:06<00:00, 59.83it/s]\n",
      "Epoch 12/15 (Val): 100%|██████████| 100/100 [00:03<00:00, 30.44it/s]\n"
     ]
    },
    {
     "name": "stdout",
     "output_type": "stream",
     "text": [
      "Epoch 12/15, Train Loss: 0.0500, Val Loss: 0.0203, LR: 0.000250\n"
     ]
    },
    {
     "name": "stderr",
     "output_type": "stream",
     "text": [
      "Epoch 13/15 (Train): 100%|██████████| 399/399 [00:07<00:00, 50.75it/s]\n",
      "Epoch 13/15 (Val): 100%|██████████| 100/100 [00:03<00:00, 30.12it/s]\n"
     ]
    },
    {
     "name": "stdout",
     "output_type": "stream",
     "text": [
      "Epoch 13/15, Train Loss: 0.0459, Val Loss: 0.0203, LR: 0.000250\n"
     ]
    },
    {
     "name": "stderr",
     "output_type": "stream",
     "text": [
      "Epoch 14/15 (Train): 100%|██████████| 399/399 [00:06<00:00, 59.88it/s]\n",
      "Epoch 14/15 (Val): 100%|██████████| 100/100 [00:03<00:00, 30.41it/s]\n"
     ]
    },
    {
     "name": "stdout",
     "output_type": "stream",
     "text": [
      "Epoch 14/15, Train Loss: 0.0446, Val Loss: 0.0203, LR: 0.000250\n"
     ]
    },
    {
     "name": "stderr",
     "output_type": "stream",
     "text": [
      "Epoch 15/15 (Train): 100%|██████████| 399/399 [00:06<00:00, 63.23it/s]\n",
      "Epoch 15/15 (Val): 100%|██████████| 100/100 [00:03<00:00, 31.63it/s]\n"
     ]
    },
    {
     "name": "stdout",
     "output_type": "stream",
     "text": [
      "Epoch 15/15, Train Loss: 0.0435, Val Loss: 0.0204, LR: 0.000125\n",
      "\n",
      "Fold 2/5\n"
     ]
    },
    {
     "name": "stderr",
     "output_type": "stream",
     "text": [
      "Epoch 1/15 (Train): 100%|██████████| 399/399 [00:05<00:00, 66.57it/s]\n",
      "Epoch 1/15 (Val): 100%|██████████| 100/100 [00:03<00:00, 31.55it/s]\n"
     ]
    },
    {
     "name": "stdout",
     "output_type": "stream",
     "text": [
      "Epoch 1/15, Train Loss: 0.0940, Val Loss: 0.0218, LR: 0.001000\n",
      "New best model saved with validation loss: 0.0218\n"
     ]
    },
    {
     "name": "stderr",
     "output_type": "stream",
     "text": [
      "Epoch 2/15 (Train): 100%|██████████| 399/399 [00:06<00:00, 64.66it/s]\n",
      "Epoch 2/15 (Val): 100%|██████████| 100/100 [00:03<00:00, 31.14it/s]\n"
     ]
    },
    {
     "name": "stdout",
     "output_type": "stream",
     "text": [
      "Epoch 2/15, Train Loss: 0.0806, Val Loss: 0.0210, LR: 0.001000\n",
      "New best model saved with validation loss: 0.0210\n"
     ]
    },
    {
     "name": "stderr",
     "output_type": "stream",
     "text": [
      "Epoch 3/15 (Train): 100%|██████████| 399/399 [00:07<00:00, 56.24it/s]\n",
      "Epoch 3/15 (Val): 100%|██████████| 100/100 [00:03<00:00, 31.48it/s]\n"
     ]
    },
    {
     "name": "stdout",
     "output_type": "stream",
     "text": [
      "Epoch 3/15, Train Loss: 0.0764, Val Loss: 0.0204, LR: 0.001000\n",
      "New best model saved with validation loss: 0.0204\n"
     ]
    },
    {
     "name": "stderr",
     "output_type": "stream",
     "text": [
      "Epoch 4/15 (Train): 100%|██████████| 399/399 [00:06<00:00, 64.39it/s]\n",
      "Epoch 4/15 (Val): 100%|██████████| 100/100 [00:03<00:00, 32.26it/s]\n"
     ]
    },
    {
     "name": "stdout",
     "output_type": "stream",
     "text": [
      "Epoch 4/15, Train Loss: 0.0732, Val Loss: 0.0204, LR: 0.001000\n"
     ]
    },
    {
     "name": "stderr",
     "output_type": "stream",
     "text": [
      "Epoch 5/15 (Train): 100%|██████████| 399/399 [00:06<00:00, 62.44it/s]\n",
      "Epoch 5/15 (Val): 100%|██████████| 100/100 [00:03<00:00, 29.38it/s]\n"
     ]
    },
    {
     "name": "stdout",
     "output_type": "stream",
     "text": [
      "Epoch 5/15, Train Loss: 0.0701, Val Loss: 0.0203, LR: 0.001000\n",
      "New best model saved with validation loss: 0.0203\n"
     ]
    },
    {
     "name": "stderr",
     "output_type": "stream",
     "text": [
      "Epoch 6/15 (Train): 100%|██████████| 399/399 [00:06<00:00, 61.75it/s]\n",
      "Epoch 6/15 (Val): 100%|██████████| 100/100 [00:03<00:00, 30.78it/s]\n"
     ]
    },
    {
     "name": "stdout",
     "output_type": "stream",
     "text": [
      "Epoch 6/15, Train Loss: 0.0673, Val Loss: 0.0200, LR: 0.001000\n",
      "New best model saved with validation loss: 0.0200\n"
     ]
    },
    {
     "name": "stderr",
     "output_type": "stream",
     "text": [
      "Epoch 7/15 (Train): 100%|██████████| 399/399 [00:06<00:00, 61.84it/s]\n",
      "Epoch 7/15 (Val): 100%|██████████| 100/100 [00:03<00:00, 30.73it/s]\n"
     ]
    },
    {
     "name": "stdout",
     "output_type": "stream",
     "text": [
      "Epoch 7/15, Train Loss: 0.0645, Val Loss: 0.0200, LR: 0.001000\n",
      "New best model saved with validation loss: 0.0200\n"
     ]
    },
    {
     "name": "stderr",
     "output_type": "stream",
     "text": [
      "Epoch 8/15 (Train): 100%|██████████| 399/399 [00:07<00:00, 52.04it/s]\n",
      "Epoch 8/15 (Val): 100%|██████████| 100/100 [00:03<00:00, 30.96it/s]\n"
     ]
    },
    {
     "name": "stdout",
     "output_type": "stream",
     "text": [
      "Epoch 8/15, Train Loss: 0.0623, Val Loss: 0.0201, LR: 0.001000\n"
     ]
    },
    {
     "name": "stderr",
     "output_type": "stream",
     "text": [
      "Epoch 9/15 (Train): 100%|██████████| 399/399 [00:06<00:00, 60.48it/s]\n",
      "Epoch 9/15 (Val): 100%|██████████| 100/100 [00:03<00:00, 30.61it/s]\n"
     ]
    },
    {
     "name": "stdout",
     "output_type": "stream",
     "text": [
      "Epoch 9/15, Train Loss: 0.0598, Val Loss: 0.0201, LR: 0.001000\n"
     ]
    },
    {
     "name": "stderr",
     "output_type": "stream",
     "text": [
      "Epoch 10/15 (Train): 100%|██████████| 399/399 [00:06<00:00, 60.90it/s]\n",
      "Epoch 10/15 (Val): 100%|██████████| 100/100 [00:03<00:00, 29.07it/s]\n"
     ]
    },
    {
     "name": "stdout",
     "output_type": "stream",
     "text": [
      "Epoch 10/15, Train Loss: 0.0576, Val Loss: 0.0203, LR: 0.000500\n"
     ]
    },
    {
     "name": "stderr",
     "output_type": "stream",
     "text": [
      "Epoch 11/15 (Train): 100%|██████████| 399/399 [00:06<00:00, 60.18it/s]\n",
      "Epoch 11/15 (Val): 100%|██████████| 100/100 [00:03<00:00, 30.97it/s]\n"
     ]
    },
    {
     "name": "stdout",
     "output_type": "stream",
     "text": [
      "Epoch 11/15, Train Loss: 0.0513, Val Loss: 0.0201, LR: 0.000500\n"
     ]
    },
    {
     "name": "stderr",
     "output_type": "stream",
     "text": [
      "Epoch 12/15 (Train): 100%|██████████| 399/399 [00:06<00:00, 62.95it/s]\n",
      "Epoch 12/15 (Val): 100%|██████████| 100/100 [00:03<00:00, 28.90it/s]\n"
     ]
    },
    {
     "name": "stdout",
     "output_type": "stream",
     "text": [
      "Epoch 12/15, Train Loss: 0.0491, Val Loss: 0.0202, LR: 0.000500\n"
     ]
    },
    {
     "name": "stderr",
     "output_type": "stream",
     "text": [
      "Epoch 13/15 (Train): 100%|██████████| 399/399 [00:06<00:00, 65.82it/s]\n",
      "Epoch 13/15 (Val): 100%|██████████| 100/100 [00:04<00:00, 23.70it/s]\n"
     ]
    },
    {
     "name": "stdout",
     "output_type": "stream",
     "text": [
      "Epoch 13/15, Train Loss: 0.0475, Val Loss: 0.0204, LR: 0.000250\n"
     ]
    },
    {
     "name": "stderr",
     "output_type": "stream",
     "text": [
      "Epoch 14/15 (Train): 100%|██████████| 399/399 [00:06<00:00, 58.57it/s]\n",
      "Epoch 14/15 (Val): 100%|██████████| 100/100 [00:03<00:00, 31.12it/s]\n"
     ]
    },
    {
     "name": "stdout",
     "output_type": "stream",
     "text": [
      "Epoch 14/15, Train Loss: 0.0435, Val Loss: 0.0203, LR: 0.000250\n"
     ]
    },
    {
     "name": "stderr",
     "output_type": "stream",
     "text": [
      "Epoch 15/15 (Train): 100%|██████████| 399/399 [00:06<00:00, 62.08it/s]\n",
      "Epoch 15/15 (Val): 100%|██████████| 100/100 [00:03<00:00, 28.25it/s]\n"
     ]
    },
    {
     "name": "stdout",
     "output_type": "stream",
     "text": [
      "Epoch 15/15, Train Loss: 0.0422, Val Loss: 0.0204, LR: 0.000250\n",
      "\n",
      "Fold 3/5\n"
     ]
    },
    {
     "name": "stderr",
     "output_type": "stream",
     "text": [
      "Epoch 1/15 (Train): 100%|██████████| 399/399 [00:07<00:00, 56.48it/s]\n",
      "Epoch 1/15 (Val): 100%|██████████| 100/100 [00:03<00:00, 30.53it/s]\n"
     ]
    },
    {
     "name": "stdout",
     "output_type": "stream",
     "text": [
      "Epoch 1/15, Train Loss: 0.0954, Val Loss: 0.0212, LR: 0.001000\n",
      "New best model saved with validation loss: 0.0212\n"
     ]
    },
    {
     "name": "stderr",
     "output_type": "stream",
     "text": [
      "Epoch 2/15 (Train): 100%|██████████| 399/399 [00:06<00:00, 61.88it/s]\n",
      "Epoch 2/15 (Val): 100%|██████████| 100/100 [00:03<00:00, 30.37it/s]\n"
     ]
    },
    {
     "name": "stdout",
     "output_type": "stream",
     "text": [
      "Epoch 2/15, Train Loss: 0.0803, Val Loss: 0.0205, LR: 0.001000\n",
      "New best model saved with validation loss: 0.0205\n"
     ]
    },
    {
     "name": "stderr",
     "output_type": "stream",
     "text": [
      "Epoch 3/15 (Train): 100%|██████████| 399/399 [00:06<00:00, 61.09it/s]\n",
      "Epoch 3/15 (Val): 100%|██████████| 100/100 [00:04<00:00, 23.58it/s]\n"
     ]
    },
    {
     "name": "stdout",
     "output_type": "stream",
     "text": [
      "Epoch 3/15, Train Loss: 0.0760, Val Loss: 0.0200, LR: 0.001000\n",
      "New best model saved with validation loss: 0.0200\n"
     ]
    },
    {
     "name": "stderr",
     "output_type": "stream",
     "text": [
      "Epoch 4/15 (Train): 100%|██████████| 399/399 [00:06<00:00, 61.23it/s]\n",
      "Epoch 4/15 (Val): 100%|██████████| 100/100 [00:03<00:00, 28.90it/s]\n"
     ]
    },
    {
     "name": "stdout",
     "output_type": "stream",
     "text": [
      "Epoch 4/15, Train Loss: 0.0728, Val Loss: 0.0201, LR: 0.001000\n"
     ]
    },
    {
     "name": "stderr",
     "output_type": "stream",
     "text": [
      "Epoch 5/15 (Train): 100%|██████████| 399/399 [00:06<00:00, 62.20it/s]\n",
      "Epoch 5/15 (Val): 100%|██████████| 100/100 [00:03<00:00, 30.84it/s]\n"
     ]
    },
    {
     "name": "stdout",
     "output_type": "stream",
     "text": [
      "Epoch 5/15, Train Loss: 0.0696, Val Loss: 0.0200, LR: 0.001000\n",
      "New best model saved with validation loss: 0.0200\n"
     ]
    },
    {
     "name": "stderr",
     "output_type": "stream",
     "text": [
      "Epoch 6/15 (Train): 100%|██████████| 399/399 [00:06<00:00, 60.83it/s]\n",
      "Epoch 6/15 (Val): 100%|██████████| 100/100 [00:03<00:00, 31.05it/s]\n"
     ]
    },
    {
     "name": "stdout",
     "output_type": "stream",
     "text": [
      "Epoch 6/15, Train Loss: 0.0672, Val Loss: 0.0201, LR: 0.001000\n"
     ]
    },
    {
     "name": "stderr",
     "output_type": "stream",
     "text": [
      "Epoch 7/15 (Train): 100%|██████████| 399/399 [00:06<00:00, 61.95it/s]\n",
      "Epoch 7/15 (Val): 100%|██████████| 100/100 [00:03<00:00, 31.41it/s]\n"
     ]
    },
    {
     "name": "stdout",
     "output_type": "stream",
     "text": [
      "Epoch 7/15, Train Loss: 0.0643, Val Loss: 0.0199, LR: 0.001000\n",
      "New best model saved with validation loss: 0.0199\n"
     ]
    },
    {
     "name": "stderr",
     "output_type": "stream",
     "text": [
      "Epoch 8/15 (Train): 100%|██████████| 399/399 [00:06<00:00, 57.88it/s]\n",
      "Epoch 8/15 (Val): 100%|██████████| 100/100 [00:04<00:00, 23.13it/s]\n"
     ]
    },
    {
     "name": "stdout",
     "output_type": "stream",
     "text": [
      "Epoch 8/15, Train Loss: 0.0619, Val Loss: 0.0200, LR: 0.001000\n"
     ]
    },
    {
     "name": "stderr",
     "output_type": "stream",
     "text": [
      "Epoch 9/15 (Train): 100%|██████████| 399/399 [00:06<00:00, 62.63it/s]\n",
      "Epoch 9/15 (Val): 100%|██████████| 100/100 [00:03<00:00, 29.79it/s]\n"
     ]
    },
    {
     "name": "stdout",
     "output_type": "stream",
     "text": [
      "Epoch 9/15, Train Loss: 0.0594, Val Loss: 0.0200, LR: 0.001000\n"
     ]
    },
    {
     "name": "stderr",
     "output_type": "stream",
     "text": [
      "Epoch 10/15 (Train): 100%|██████████| 399/399 [00:06<00:00, 62.47it/s]\n",
      "Epoch 10/15 (Val): 100%|██████████| 100/100 [00:03<00:00, 31.68it/s]\n"
     ]
    },
    {
     "name": "stdout",
     "output_type": "stream",
     "text": [
      "Epoch 10/15, Train Loss: 0.0571, Val Loss: 0.0202, LR: 0.000500\n"
     ]
    },
    {
     "name": "stderr",
     "output_type": "stream",
     "text": [
      "Epoch 11/15 (Train): 100%|██████████| 399/399 [00:06<00:00, 59.86it/s]\n",
      "Epoch 11/15 (Val): 100%|██████████| 100/100 [00:03<00:00, 30.49it/s]\n"
     ]
    },
    {
     "name": "stdout",
     "output_type": "stream",
     "text": [
      "Epoch 11/15, Train Loss: 0.0511, Val Loss: 0.0200, LR: 0.000500\n"
     ]
    },
    {
     "name": "stderr",
     "output_type": "stream",
     "text": [
      "Epoch 12/15 (Train): 100%|██████████| 399/399 [00:06<00:00, 61.31it/s]\n",
      "Epoch 12/15 (Val): 100%|██████████| 100/100 [00:03<00:00, 31.47it/s]\n"
     ]
    },
    {
     "name": "stdout",
     "output_type": "stream",
     "text": [
      "Epoch 12/15, Train Loss: 0.0488, Val Loss: 0.0202, LR: 0.000500\n"
     ]
    },
    {
     "name": "stderr",
     "output_type": "stream",
     "text": [
      "Epoch 13/15 (Train): 100%|██████████| 399/399 [00:06<00:00, 61.63it/s]\n",
      "Epoch 13/15 (Val): 100%|██████████| 100/100 [00:04<00:00, 24.14it/s]\n"
     ]
    },
    {
     "name": "stdout",
     "output_type": "stream",
     "text": [
      "Epoch 13/15, Train Loss: 0.0471, Val Loss: 0.0202, LR: 0.000250\n"
     ]
    },
    {
     "name": "stderr",
     "output_type": "stream",
     "text": [
      "Epoch 14/15 (Train): 100%|██████████| 399/399 [00:06<00:00, 65.52it/s]\n",
      "Epoch 14/15 (Val): 100%|██████████| 100/100 [00:03<00:00, 29.90it/s]\n"
     ]
    },
    {
     "name": "stdout",
     "output_type": "stream",
     "text": [
      "Epoch 14/15, Train Loss: 0.0433, Val Loss: 0.0202, LR: 0.000250\n"
     ]
    },
    {
     "name": "stderr",
     "output_type": "stream",
     "text": [
      "Epoch 15/15 (Train): 100%|██████████| 399/399 [00:06<00:00, 61.55it/s]\n",
      "Epoch 15/15 (Val): 100%|██████████| 100/100 [00:03<00:00, 29.23it/s]\n"
     ]
    },
    {
     "name": "stdout",
     "output_type": "stream",
     "text": [
      "Epoch 15/15, Train Loss: 0.0420, Val Loss: 0.0203, LR: 0.000250\n",
      "\n",
      "Fold 4/5\n"
     ]
    },
    {
     "name": "stderr",
     "output_type": "stream",
     "text": [
      "Epoch 1/15 (Train): 100%|██████████| 399/399 [00:06<00:00, 60.88it/s]\n",
      "Epoch 1/15 (Val): 100%|██████████| 100/100 [00:03<00:00, 30.60it/s]\n"
     ]
    },
    {
     "name": "stdout",
     "output_type": "stream",
     "text": [
      "Epoch 1/15, Train Loss: 0.0964, Val Loss: 0.0213, LR: 0.001000\n",
      "New best model saved with validation loss: 0.0213\n"
     ]
    },
    {
     "name": "stderr",
     "output_type": "stream",
     "text": [
      "Epoch 2/15 (Train): 100%|██████████| 399/399 [00:06<00:00, 62.94it/s]\n",
      "Epoch 2/15 (Val): 100%|██████████| 100/100 [00:03<00:00, 30.57it/s]\n"
     ]
    },
    {
     "name": "stdout",
     "output_type": "stream",
     "text": [
      "Epoch 2/15, Train Loss: 0.0803, Val Loss: 0.0211, LR: 0.001000\n",
      "New best model saved with validation loss: 0.0211\n"
     ]
    },
    {
     "name": "stderr",
     "output_type": "stream",
     "text": [
      "Epoch 3/15 (Train): 100%|██████████| 399/399 [00:06<00:00, 61.28it/s]\n",
      "Epoch 3/15 (Val): 100%|██████████| 100/100 [00:03<00:00, 31.34it/s]\n"
     ]
    },
    {
     "name": "stdout",
     "output_type": "stream",
     "text": [
      "Epoch 3/15, Train Loss: 0.0761, Val Loss: 0.0204, LR: 0.001000\n",
      "New best model saved with validation loss: 0.0204\n"
     ]
    },
    {
     "name": "stderr",
     "output_type": "stream",
     "text": [
      "Epoch 4/15 (Train): 100%|██████████| 399/399 [00:07<00:00, 54.08it/s]\n",
      "Epoch 4/15 (Val): 100%|██████████| 100/100 [00:03<00:00, 30.60it/s]\n"
     ]
    },
    {
     "name": "stdout",
     "output_type": "stream",
     "text": [
      "Epoch 4/15, Train Loss: 0.0726, Val Loss: 0.0201, LR: 0.001000\n",
      "New best model saved with validation loss: 0.0201\n"
     ]
    },
    {
     "name": "stderr",
     "output_type": "stream",
     "text": [
      "Epoch 5/15 (Train): 100%|██████████| 399/399 [00:06<00:00, 60.03it/s]\n",
      "Epoch 5/15 (Val): 100%|██████████| 100/100 [00:03<00:00, 32.99it/s]\n"
     ]
    },
    {
     "name": "stdout",
     "output_type": "stream",
     "text": [
      "Epoch 5/15, Train Loss: 0.0696, Val Loss: 0.0200, LR: 0.001000\n",
      "New best model saved with validation loss: 0.0200\n"
     ]
    },
    {
     "name": "stderr",
     "output_type": "stream",
     "text": [
      "Epoch 6/15 (Train): 100%|██████████| 399/399 [00:06<00:00, 57.38it/s]\n",
      "Epoch 6/15 (Val): 100%|██████████| 100/100 [00:03<00:00, 30.82it/s]\n"
     ]
    },
    {
     "name": "stdout",
     "output_type": "stream",
     "text": [
      "Epoch 6/15, Train Loss: 0.0668, Val Loss: 0.0200, LR: 0.001000\n",
      "New best model saved with validation loss: 0.0200\n"
     ]
    },
    {
     "name": "stderr",
     "output_type": "stream",
     "text": [
      "Epoch 7/15 (Train): 100%|██████████| 399/399 [00:06<00:00, 57.71it/s]\n",
      "Epoch 7/15 (Val): 100%|██████████| 100/100 [00:03<00:00, 30.53it/s]\n"
     ]
    },
    {
     "name": "stdout",
     "output_type": "stream",
     "text": [
      "Epoch 7/15, Train Loss: 0.0643, Val Loss: 0.0199, LR: 0.001000\n",
      "New best model saved with validation loss: 0.0199\n"
     ]
    },
    {
     "name": "stderr",
     "output_type": "stream",
     "text": [
      "Epoch 8/15 (Train): 100%|██████████| 399/399 [00:06<00:00, 60.74it/s]\n",
      "Epoch 8/15 (Val): 100%|██████████| 100/100 [00:03<00:00, 30.83it/s]\n"
     ]
    },
    {
     "name": "stdout",
     "output_type": "stream",
     "text": [
      "Epoch 8/15, Train Loss: 0.0618, Val Loss: 0.0204, LR: 0.001000\n"
     ]
    },
    {
     "name": "stderr",
     "output_type": "stream",
     "text": [
      "Epoch 9/15 (Train): 100%|██████████| 399/399 [00:07<00:00, 54.10it/s]\n",
      "Epoch 9/15 (Val): 100%|██████████| 100/100 [00:03<00:00, 30.36it/s]\n"
     ]
    },
    {
     "name": "stdout",
     "output_type": "stream",
     "text": [
      "Epoch 9/15, Train Loss: 0.0594, Val Loss: 0.0199, LR: 0.001000\n",
      "New best model saved with validation loss: 0.0199\n"
     ]
    },
    {
     "name": "stderr",
     "output_type": "stream",
     "text": [
      "Epoch 10/15 (Train): 100%|██████████| 399/399 [00:06<00:00, 57.86it/s]\n",
      "Epoch 10/15 (Val): 100%|██████████| 100/100 [00:03<00:00, 29.53it/s]\n"
     ]
    },
    {
     "name": "stdout",
     "output_type": "stream",
     "text": [
      "Epoch 10/15, Train Loss: 0.0569, Val Loss: 0.0201, LR: 0.001000\n"
     ]
    },
    {
     "name": "stderr",
     "output_type": "stream",
     "text": [
      "Epoch 11/15 (Train): 100%|██████████| 399/399 [00:06<00:00, 62.47it/s]\n",
      "Epoch 11/15 (Val): 100%|██████████| 100/100 [00:03<00:00, 32.32it/s]\n"
     ]
    },
    {
     "name": "stdout",
     "output_type": "stream",
     "text": [
      "Epoch 11/15, Train Loss: 0.0550, Val Loss: 0.0200, LR: 0.001000\n"
     ]
    },
    {
     "name": "stderr",
     "output_type": "stream",
     "text": [
      "Epoch 12/15 (Train): 100%|██████████| 399/399 [00:06<00:00, 59.65it/s]\n",
      "Epoch 12/15 (Val): 100%|██████████| 100/100 [00:03<00:00, 29.77it/s]\n"
     ]
    },
    {
     "name": "stdout",
     "output_type": "stream",
     "text": [
      "Epoch 12/15, Train Loss: 0.0529, Val Loss: 0.0203, LR: 0.000500\n"
     ]
    },
    {
     "name": "stderr",
     "output_type": "stream",
     "text": [
      "Epoch 13/15 (Train): 100%|██████████| 399/399 [00:06<00:00, 60.60it/s]\n",
      "Epoch 13/15 (Val): 100%|██████████| 100/100 [00:03<00:00, 29.58it/s]\n"
     ]
    },
    {
     "name": "stdout",
     "output_type": "stream",
     "text": [
      "Epoch 13/15, Train Loss: 0.0467, Val Loss: 0.0201, LR: 0.000500\n"
     ]
    },
    {
     "name": "stderr",
     "output_type": "stream",
     "text": [
      "Epoch 14/15 (Train): 100%|██████████| 399/399 [00:07<00:00, 51.86it/s]\n",
      "Epoch 14/15 (Val): 100%|██████████| 100/100 [00:03<00:00, 30.37it/s]\n"
     ]
    },
    {
     "name": "stdout",
     "output_type": "stream",
     "text": [
      "Epoch 14/15, Train Loss: 0.0445, Val Loss: 0.0203, LR: 0.000500\n"
     ]
    },
    {
     "name": "stderr",
     "output_type": "stream",
     "text": [
      "Epoch 15/15 (Train): 100%|██████████| 399/399 [00:06<00:00, 60.96it/s]\n",
      "Epoch 15/15 (Val): 100%|██████████| 100/100 [00:03<00:00, 30.98it/s]\n"
     ]
    },
    {
     "name": "stdout",
     "output_type": "stream",
     "text": [
      "Epoch 15/15, Train Loss: 0.0429, Val Loss: 0.0202, LR: 0.000250\n",
      "\n",
      "Fold 5/5\n"
     ]
    },
    {
     "name": "stderr",
     "output_type": "stream",
     "text": [
      "Epoch 1/15 (Train): 100%|██████████| 399/399 [00:06<00:00, 61.14it/s]\n",
      "Epoch 1/15 (Val): 100%|██████████| 100/100 [00:03<00:00, 30.93it/s]\n"
     ]
    },
    {
     "name": "stdout",
     "output_type": "stream",
     "text": [
      "Epoch 1/15, Train Loss: 0.0962, Val Loss: 0.0210, LR: 0.001000\n",
      "New best model saved with validation loss: 0.0210\n"
     ]
    },
    {
     "name": "stderr",
     "output_type": "stream",
     "text": [
      "Epoch 2/15 (Train): 100%|██████████| 399/399 [00:06<00:00, 65.07it/s]\n",
      "Epoch 2/15 (Val): 100%|██████████| 100/100 [00:03<00:00, 31.09it/s]\n"
     ]
    },
    {
     "name": "stdout",
     "output_type": "stream",
     "text": [
      "Epoch 2/15, Train Loss: 0.0816, Val Loss: 0.0205, LR: 0.001000\n",
      "New best model saved with validation loss: 0.0205\n"
     ]
    },
    {
     "name": "stderr",
     "output_type": "stream",
     "text": [
      "Epoch 3/15 (Train): 100%|██████████| 399/399 [00:06<00:00, 61.71it/s]\n",
      "Epoch 3/15 (Val): 100%|██████████| 100/100 [00:03<00:00, 30.93it/s]\n"
     ]
    },
    {
     "name": "stdout",
     "output_type": "stream",
     "text": [
      "Epoch 3/15, Train Loss: 0.0770, Val Loss: 0.0200, LR: 0.001000\n",
      "New best model saved with validation loss: 0.0200\n"
     ]
    },
    {
     "name": "stderr",
     "output_type": "stream",
     "text": [
      "Epoch 4/15 (Train): 100%|██████████| 399/399 [00:07<00:00, 55.18it/s]\n",
      "Epoch 4/15 (Val): 100%|██████████| 100/100 [00:03<00:00, 32.00it/s]\n"
     ]
    },
    {
     "name": "stdout",
     "output_type": "stream",
     "text": [
      "Epoch 4/15, Train Loss: 0.0734, Val Loss: 0.0202, LR: 0.001000\n"
     ]
    },
    {
     "name": "stderr",
     "output_type": "stream",
     "text": [
      "Epoch 5/15 (Train): 100%|██████████| 399/399 [00:06<00:00, 64.38it/s]\n",
      "Epoch 5/15 (Val): 100%|██████████| 100/100 [00:03<00:00, 31.47it/s]\n"
     ]
    },
    {
     "name": "stdout",
     "output_type": "stream",
     "text": [
      "Epoch 5/15, Train Loss: 0.0703, Val Loss: 0.0200, LR: 0.001000\n",
      "New best model saved with validation loss: 0.0200\n"
     ]
    },
    {
     "name": "stderr",
     "output_type": "stream",
     "text": [
      "Epoch 6/15 (Train): 100%|██████████| 399/399 [00:06<00:00, 57.56it/s]\n",
      "Epoch 6/15 (Val): 100%|██████████| 100/100 [00:03<00:00, 31.50it/s]\n"
     ]
    },
    {
     "name": "stdout",
     "output_type": "stream",
     "text": [
      "Epoch 6/15, Train Loss: 0.0675, Val Loss: 0.0199, LR: 0.001000\n",
      "New best model saved with validation loss: 0.0199\n"
     ]
    },
    {
     "name": "stderr",
     "output_type": "stream",
     "text": [
      "Epoch 7/15 (Train): 100%|██████████| 399/399 [00:06<00:00, 60.93it/s]\n",
      "Epoch 7/15 (Val): 100%|██████████| 100/100 [00:03<00:00, 31.41it/s]\n"
     ]
    },
    {
     "name": "stdout",
     "output_type": "stream",
     "text": [
      "Epoch 7/15, Train Loss: 0.0645, Val Loss: 0.0199, LR: 0.001000\n"
     ]
    },
    {
     "name": "stderr",
     "output_type": "stream",
     "text": [
      "Epoch 8/15 (Train): 100%|██████████| 399/399 [00:06<00:00, 62.19it/s]\n",
      "Epoch 8/15 (Val): 100%|██████████| 100/100 [00:03<00:00, 30.95it/s]\n"
     ]
    },
    {
     "name": "stdout",
     "output_type": "stream",
     "text": [
      "Epoch 8/15, Train Loss: 0.0619, Val Loss: 0.0200, LR: 0.001000\n"
     ]
    },
    {
     "name": "stderr",
     "output_type": "stream",
     "text": [
      "Epoch 9/15 (Train): 100%|██████████| 399/399 [00:07<00:00, 54.23it/s]\n",
      "Epoch 9/15 (Val): 100%|██████████| 100/100 [00:03<00:00, 31.22it/s]\n"
     ]
    },
    {
     "name": "stdout",
     "output_type": "stream",
     "text": [
      "Epoch 9/15, Train Loss: 0.0593, Val Loss: 0.0201, LR: 0.000500\n"
     ]
    },
    {
     "name": "stderr",
     "output_type": "stream",
     "text": [
      "Epoch 10/15 (Train): 100%|██████████| 399/399 [00:06<00:00, 64.40it/s]\n",
      "Epoch 10/15 (Val): 100%|██████████| 100/100 [00:03<00:00, 31.37it/s]\n"
     ]
    },
    {
     "name": "stdout",
     "output_type": "stream",
     "text": [
      "Epoch 10/15, Train Loss: 0.0530, Val Loss: 0.0198, LR: 0.000500\n",
      "New best model saved with validation loss: 0.0198\n"
     ]
    },
    {
     "name": "stderr",
     "output_type": "stream",
     "text": [
      "Epoch 11/15 (Train): 100%|██████████| 399/399 [00:06<00:00, 60.74it/s]\n",
      "Epoch 11/15 (Val): 100%|██████████| 100/100 [00:03<00:00, 31.30it/s]\n"
     ]
    },
    {
     "name": "stdout",
     "output_type": "stream",
     "text": [
      "Epoch 11/15, Train Loss: 0.0506, Val Loss: 0.0198, LR: 0.000500\n"
     ]
    },
    {
     "name": "stderr",
     "output_type": "stream",
     "text": [
      "Epoch 12/15 (Train): 100%|██████████| 399/399 [00:06<00:00, 61.90it/s]\n",
      "Epoch 12/15 (Val): 100%|██████████| 100/100 [00:03<00:00, 32.31it/s]\n"
     ]
    },
    {
     "name": "stdout",
     "output_type": "stream",
     "text": [
      "Epoch 12/15, Train Loss: 0.0487, Val Loss: 0.0201, LR: 0.000500\n"
     ]
    },
    {
     "name": "stderr",
     "output_type": "stream",
     "text": [
      "Epoch 13/15 (Train): 100%|██████████| 399/399 [00:06<00:00, 62.69it/s]\n",
      "Epoch 13/15 (Val): 100%|██████████| 100/100 [00:03<00:00, 32.13it/s]\n"
     ]
    },
    {
     "name": "stdout",
     "output_type": "stream",
     "text": [
      "Epoch 13/15, Train Loss: 0.0472, Val Loss: 0.0202, LR: 0.000250\n"
     ]
    },
    {
     "name": "stderr",
     "output_type": "stream",
     "text": [
      "Epoch 14/15 (Train): 100%|██████████| 399/399 [00:06<00:00, 60.65it/s]\n",
      "Epoch 14/15 (Val): 100%|██████████| 100/100 [00:03<00:00, 32.01it/s]\n"
     ]
    },
    {
     "name": "stdout",
     "output_type": "stream",
     "text": [
      "Epoch 14/15, Train Loss: 0.0432, Val Loss: 0.0201, LR: 0.000250\n"
     ]
    },
    {
     "name": "stderr",
     "output_type": "stream",
     "text": [
      "Epoch 15/15 (Train): 100%|██████████| 399/399 [00:08<00:00, 46.07it/s]\n",
      "Epoch 15/15 (Val): 100%|██████████| 100/100 [00:03<00:00, 31.47it/s]\n"
     ]
    },
    {
     "name": "stdout",
     "output_type": "stream",
     "text": [
      "Epoch 15/15, Train Loss: 0.0419, Val Loss: 0.0202, LR: 0.000250\n",
      "\n",
      "Average CV loss for output_dim=128, batch_size=256: 0.0199\n",
      "\n",
      "\n",
      "--------------------------------------------------\n",
      "Training with output_dim=128, batch_size=512\n",
      "--------------------------------------------------\n",
      "\n",
      "Fold 1/5\n"
     ]
    },
    {
     "name": "stderr",
     "output_type": "stream",
     "text": [
      "Epoch 1/15 (Train): 100%|██████████| 200/200 [00:04<00:00, 42.05it/s]\n",
      "Epoch 1/15 (Val): 100%|██████████| 50/50 [00:03<00:00, 15.91it/s]\n"
     ]
    },
    {
     "name": "stdout",
     "output_type": "stream",
     "text": [
      "Epoch 1/15, Train Loss: 0.0989, Val Loss: 0.0213, LR: 0.001000\n",
      "New best model saved with validation loss: 0.0213\n"
     ]
    },
    {
     "name": "stderr",
     "output_type": "stream",
     "text": [
      "Epoch 2/15 (Train): 100%|██████████| 200/200 [00:05<00:00, 36.15it/s]\n",
      "Epoch 2/15 (Val): 100%|██████████| 50/50 [00:02<00:00, 16.80it/s]\n"
     ]
    },
    {
     "name": "stdout",
     "output_type": "stream",
     "text": [
      "Epoch 2/15, Train Loss: 0.0810, Val Loss: 0.0205, LR: 0.001000\n",
      "New best model saved with validation loss: 0.0205\n"
     ]
    },
    {
     "name": "stderr",
     "output_type": "stream",
     "text": [
      "Epoch 3/15 (Train): 100%|██████████| 200/200 [00:04<00:00, 41.44it/s]\n",
      "Epoch 3/15 (Val): 100%|██████████| 50/50 [00:02<00:00, 17.52it/s]\n"
     ]
    },
    {
     "name": "stdout",
     "output_type": "stream",
     "text": [
      "Epoch 3/15, Train Loss: 0.0766, Val Loss: 0.0202, LR: 0.001000\n",
      "New best model saved with validation loss: 0.0202\n"
     ]
    },
    {
     "name": "stderr",
     "output_type": "stream",
     "text": [
      "Epoch 4/15 (Train): 100%|██████████| 200/200 [00:04<00:00, 42.92it/s]\n",
      "Epoch 4/15 (Val): 100%|██████████| 50/50 [00:02<00:00, 17.16it/s]\n"
     ]
    },
    {
     "name": "stdout",
     "output_type": "stream",
     "text": [
      "Epoch 4/15, Train Loss: 0.0726, Val Loss: 0.0201, LR: 0.001000\n",
      "New best model saved with validation loss: 0.0201\n"
     ]
    },
    {
     "name": "stderr",
     "output_type": "stream",
     "text": [
      "Epoch 5/15 (Train): 100%|██████████| 200/200 [00:05<00:00, 34.02it/s]\n",
      "Epoch 5/15 (Val): 100%|██████████| 50/50 [00:02<00:00, 17.07it/s]\n"
     ]
    },
    {
     "name": "stdout",
     "output_type": "stream",
     "text": [
      "Epoch 5/15, Train Loss: 0.0699, Val Loss: 0.0200, LR: 0.001000\n",
      "New best model saved with validation loss: 0.0200\n"
     ]
    },
    {
     "name": "stderr",
     "output_type": "stream",
     "text": [
      "Epoch 6/15 (Train): 100%|██████████| 200/200 [00:05<00:00, 37.84it/s]\n",
      "Epoch 6/15 (Val): 100%|██████████| 50/50 [00:02<00:00, 17.18it/s]\n"
     ]
    },
    {
     "name": "stdout",
     "output_type": "stream",
     "text": [
      "Epoch 6/15, Train Loss: 0.0672, Val Loss: 0.0198, LR: 0.001000\n",
      "New best model saved with validation loss: 0.0198\n"
     ]
    },
    {
     "name": "stderr",
     "output_type": "stream",
     "text": [
      "Epoch 7/15 (Train): 100%|██████████| 200/200 [00:04<00:00, 40.04it/s]\n",
      "Epoch 7/15 (Val): 100%|██████████| 50/50 [00:02<00:00, 17.19it/s]\n"
     ]
    },
    {
     "name": "stdout",
     "output_type": "stream",
     "text": [
      "Epoch 7/15, Train Loss: 0.0644, Val Loss: 0.0199, LR: 0.001000\n"
     ]
    },
    {
     "name": "stderr",
     "output_type": "stream",
     "text": [
      "Epoch 8/15 (Train): 100%|██████████| 200/200 [00:04<00:00, 43.74it/s]\n",
      "Epoch 8/15 (Val): 100%|██████████| 50/50 [00:02<00:00, 16.67it/s]\n"
     ]
    },
    {
     "name": "stdout",
     "output_type": "stream",
     "text": [
      "Epoch 8/15, Train Loss: 0.0619, Val Loss: 0.0198, LR: 0.001000\n",
      "New best model saved with validation loss: 0.0198\n"
     ]
    },
    {
     "name": "stderr",
     "output_type": "stream",
     "text": [
      "Epoch 9/15 (Train): 100%|██████████| 200/200 [00:04<00:00, 40.88it/s]\n",
      "Epoch 9/15 (Val): 100%|██████████| 50/50 [00:02<00:00, 17.80it/s]\n"
     ]
    },
    {
     "name": "stdout",
     "output_type": "stream",
     "text": [
      "Epoch 9/15, Train Loss: 0.0598, Val Loss: 0.0200, LR: 0.001000\n"
     ]
    },
    {
     "name": "stderr",
     "output_type": "stream",
     "text": [
      "Epoch 10/15 (Train): 100%|██████████| 200/200 [00:05<00:00, 34.05it/s]\n",
      "Epoch 10/15 (Val): 100%|██████████| 50/50 [00:03<00:00, 16.28it/s]\n"
     ]
    },
    {
     "name": "stdout",
     "output_type": "stream",
     "text": [
      "Epoch 10/15, Train Loss: 0.0571, Val Loss: 0.0202, LR: 0.001000\n"
     ]
    },
    {
     "name": "stderr",
     "output_type": "stream",
     "text": [
      "Epoch 11/15 (Train): 100%|██████████| 200/200 [00:04<00:00, 40.34it/s]\n",
      "Epoch 11/15 (Val): 100%|██████████| 50/50 [00:02<00:00, 16.88it/s]\n"
     ]
    },
    {
     "name": "stdout",
     "output_type": "stream",
     "text": [
      "Epoch 11/15, Train Loss: 0.0551, Val Loss: 0.0201, LR: 0.000500\n"
     ]
    },
    {
     "name": "stderr",
     "output_type": "stream",
     "text": [
      "Epoch 12/15 (Train): 100%|██████████| 200/200 [00:04<00:00, 41.37it/s]\n",
      "Epoch 12/15 (Val): 100%|██████████| 50/50 [00:02<00:00, 16.97it/s]\n"
     ]
    },
    {
     "name": "stdout",
     "output_type": "stream",
     "text": [
      "Epoch 12/15, Train Loss: 0.0498, Val Loss: 0.0198, LR: 0.000500\n"
     ]
    },
    {
     "name": "stderr",
     "output_type": "stream",
     "text": [
      "Epoch 13/15 (Train): 100%|██████████| 200/200 [00:04<00:00, 40.84it/s]\n",
      "Epoch 13/15 (Val): 100%|██████████| 50/50 [00:02<00:00, 17.15it/s]\n"
     ]
    },
    {
     "name": "stdout",
     "output_type": "stream",
     "text": [
      "Epoch 13/15, Train Loss: 0.0478, Val Loss: 0.0200, LR: 0.000500\n"
     ]
    },
    {
     "name": "stderr",
     "output_type": "stream",
     "text": [
      "Epoch 14/15 (Train): 100%|██████████| 200/200 [00:04<00:00, 42.34it/s]\n",
      "Epoch 14/15 (Val): 100%|██████████| 50/50 [00:02<00:00, 17.03it/s]\n"
     ]
    },
    {
     "name": "stdout",
     "output_type": "stream",
     "text": [
      "Epoch 14/15, Train Loss: 0.0463, Val Loss: 0.0201, LR: 0.000250\n"
     ]
    },
    {
     "name": "stderr",
     "output_type": "stream",
     "text": [
      "Epoch 15/15 (Train): 100%|██████████| 200/200 [00:06<00:00, 32.20it/s]\n",
      "Epoch 15/15 (Val): 100%|██████████| 50/50 [00:02<00:00, 17.41it/s]\n"
     ]
    },
    {
     "name": "stdout",
     "output_type": "stream",
     "text": [
      "Epoch 15/15, Train Loss: 0.0431, Val Loss: 0.0201, LR: 0.000250\n",
      "\n",
      "Fold 2/5\n"
     ]
    },
    {
     "name": "stderr",
     "output_type": "stream",
     "text": [
      "Epoch 1/15 (Train): 100%|██████████| 200/200 [00:05<00:00, 37.07it/s]\n",
      "Epoch 1/15 (Val): 100%|██████████| 50/50 [00:02<00:00, 17.06it/s]\n"
     ]
    },
    {
     "name": "stdout",
     "output_type": "stream",
     "text": [
      "Epoch 1/15, Train Loss: 0.0986, Val Loss: 0.0215, LR: 0.001000\n",
      "New best model saved with validation loss: 0.0215\n"
     ]
    },
    {
     "name": "stderr",
     "output_type": "stream",
     "text": [
      "Epoch 2/15 (Train): 100%|██████████| 200/200 [00:04<00:00, 40.37it/s]\n",
      "Epoch 2/15 (Val): 100%|██████████| 50/50 [00:03<00:00, 16.36it/s]\n"
     ]
    },
    {
     "name": "stdout",
     "output_type": "stream",
     "text": [
      "Epoch 2/15, Train Loss: 0.0813, Val Loss: 0.0206, LR: 0.001000\n",
      "New best model saved with validation loss: 0.0206\n"
     ]
    },
    {
     "name": "stderr",
     "output_type": "stream",
     "text": [
      "Epoch 3/15 (Train): 100%|██████████| 200/200 [00:05<00:00, 36.75it/s]\n",
      "Epoch 3/15 (Val): 100%|██████████| 50/50 [00:02<00:00, 17.26it/s]\n"
     ]
    },
    {
     "name": "stdout",
     "output_type": "stream",
     "text": [
      "Epoch 3/15, Train Loss: 0.0759, Val Loss: 0.0203, LR: 0.001000\n",
      "New best model saved with validation loss: 0.0203\n"
     ]
    },
    {
     "name": "stderr",
     "output_type": "stream",
     "text": [
      "Epoch 4/15 (Train): 100%|██████████| 200/200 [00:05<00:00, 39.78it/s]\n",
      "Epoch 4/15 (Val): 100%|██████████| 50/50 [00:02<00:00, 16.79it/s]\n"
     ]
    },
    {
     "name": "stdout",
     "output_type": "stream",
     "text": [
      "Epoch 4/15, Train Loss: 0.0724, Val Loss: 0.0199, LR: 0.001000\n",
      "New best model saved with validation loss: 0.0199\n"
     ]
    },
    {
     "name": "stderr",
     "output_type": "stream",
     "text": [
      "Epoch 5/15 (Train): 100%|██████████| 200/200 [00:05<00:00, 33.42it/s]\n",
      "Epoch 5/15 (Val): 100%|██████████| 50/50 [00:02<00:00, 17.08it/s]\n"
     ]
    },
    {
     "name": "stdout",
     "output_type": "stream",
     "text": [
      "Epoch 5/15, Train Loss: 0.0696, Val Loss: 0.0199, LR: 0.001000\n",
      "New best model saved with validation loss: 0.0199\n"
     ]
    },
    {
     "name": "stderr",
     "output_type": "stream",
     "text": [
      "Epoch 6/15 (Train): 100%|██████████| 200/200 [00:04<00:00, 40.78it/s]\n",
      "Epoch 6/15 (Val): 100%|██████████| 50/50 [00:02<00:00, 16.99it/s]\n"
     ]
    },
    {
     "name": "stdout",
     "output_type": "stream",
     "text": [
      "Epoch 6/15, Train Loss: 0.0663, Val Loss: 0.0199, LR: 0.001000\n"
     ]
    },
    {
     "name": "stderr",
     "output_type": "stream",
     "text": [
      "Epoch 7/15 (Train): 100%|██████████| 200/200 [00:04<00:00, 40.31it/s]\n",
      "Epoch 7/15 (Val): 100%|██████████| 50/50 [00:02<00:00, 17.26it/s]\n"
     ]
    },
    {
     "name": "stdout",
     "output_type": "stream",
     "text": [
      "Epoch 7/15, Train Loss: 0.0639, Val Loss: 0.0198, LR: 0.001000\n",
      "New best model saved with validation loss: 0.0198\n"
     ]
    },
    {
     "name": "stderr",
     "output_type": "stream",
     "text": [
      "Epoch 8/15 (Train): 100%|██████████| 200/200 [00:05<00:00, 38.99it/s]\n",
      "Epoch 8/15 (Val): 100%|██████████| 50/50 [00:02<00:00, 16.96it/s]\n"
     ]
    },
    {
     "name": "stdout",
     "output_type": "stream",
     "text": [
      "Epoch 8/15, Train Loss: 0.0614, Val Loss: 0.0199, LR: 0.001000\n"
     ]
    },
    {
     "name": "stderr",
     "output_type": "stream",
     "text": [
      "Epoch 9/15 (Train): 100%|██████████| 200/200 [00:04<00:00, 40.34it/s]\n",
      "Epoch 9/15 (Val): 100%|██████████| 50/50 [00:03<00:00, 16.30it/s]\n"
     ]
    },
    {
     "name": "stdout",
     "output_type": "stream",
     "text": [
      "Epoch 9/15, Train Loss: 0.0592, Val Loss: 0.0199, LR: 0.001000\n"
     ]
    },
    {
     "name": "stderr",
     "output_type": "stream",
     "text": [
      "Epoch 10/15 (Train): 100%|██████████| 200/200 [00:04<00:00, 40.76it/s]\n",
      "Epoch 10/15 (Val): 100%|██████████| 50/50 [00:05<00:00,  8.60it/s]\n"
     ]
    },
    {
     "name": "stdout",
     "output_type": "stream",
     "text": [
      "Epoch 10/15, Train Loss: 0.0571, Val Loss: 0.0200, LR: 0.000500\n"
     ]
    },
    {
     "name": "stderr",
     "output_type": "stream",
     "text": [
      "Epoch 11/15 (Train): 100%|██████████| 200/200 [00:05<00:00, 37.43it/s]\n",
      "Epoch 11/15 (Val): 100%|██████████| 50/50 [00:02<00:00, 16.85it/s]\n"
     ]
    },
    {
     "name": "stdout",
     "output_type": "stream",
     "text": [
      "Epoch 11/15, Train Loss: 0.0515, Val Loss: 0.0199, LR: 0.000500\n"
     ]
    },
    {
     "name": "stderr",
     "output_type": "stream",
     "text": [
      "Epoch 12/15 (Train): 100%|██████████| 200/200 [00:05<00:00, 39.59it/s]\n",
      "Epoch 12/15 (Val): 100%|██████████| 50/50 [00:02<00:00, 17.20it/s]\n"
     ]
    },
    {
     "name": "stdout",
     "output_type": "stream",
     "text": [
      "Epoch 12/15, Train Loss: 0.0495, Val Loss: 0.0200, LR: 0.000500\n"
     ]
    },
    {
     "name": "stderr",
     "output_type": "stream",
     "text": [
      "Epoch 13/15 (Train): 100%|██████████| 200/200 [00:04<00:00, 40.48it/s]\n",
      "Epoch 13/15 (Val): 100%|██████████| 50/50 [00:03<00:00, 16.32it/s]\n"
     ]
    },
    {
     "name": "stdout",
     "output_type": "stream",
     "text": [
      "Epoch 13/15, Train Loss: 0.0479, Val Loss: 0.0201, LR: 0.000250\n"
     ]
    },
    {
     "name": "stderr",
     "output_type": "stream",
     "text": [
      "Epoch 14/15 (Train): 100%|██████████| 200/200 [00:04<00:00, 41.32it/s]\n",
      "Epoch 14/15 (Val): 100%|██████████| 50/50 [00:03<00:00, 16.58it/s]\n"
     ]
    },
    {
     "name": "stdout",
     "output_type": "stream",
     "text": [
      "Epoch 14/15, Train Loss: 0.0446, Val Loss: 0.0201, LR: 0.000250\n"
     ]
    },
    {
     "name": "stderr",
     "output_type": "stream",
     "text": [
      "Epoch 15/15 (Train): 100%|██████████| 200/200 [00:05<00:00, 38.74it/s]\n",
      "Epoch 15/15 (Val): 100%|██████████| 50/50 [00:03<00:00, 12.65it/s]\n"
     ]
    },
    {
     "name": "stdout",
     "output_type": "stream",
     "text": [
      "Epoch 15/15, Train Loss: 0.0435, Val Loss: 0.0202, LR: 0.000250\n",
      "\n",
      "Fold 3/5\n"
     ]
    },
    {
     "name": "stderr",
     "output_type": "stream",
     "text": [
      "Epoch 1/15 (Train): 100%|██████████| 200/200 [00:04<00:00, 40.54it/s]\n",
      "Epoch 1/15 (Val): 100%|██████████| 50/50 [00:02<00:00, 16.71it/s]\n"
     ]
    },
    {
     "name": "stdout",
     "output_type": "stream",
     "text": [
      "Epoch 1/15, Train Loss: 0.1000, Val Loss: 0.0219, LR: 0.001000\n",
      "New best model saved with validation loss: 0.0219\n"
     ]
    },
    {
     "name": "stderr",
     "output_type": "stream",
     "text": [
      "Epoch 2/15 (Train): 100%|██████████| 200/200 [00:05<00:00, 38.13it/s]\n",
      "Epoch 2/15 (Val): 100%|██████████| 50/50 [00:03<00:00, 16.64it/s]\n"
     ]
    },
    {
     "name": "stdout",
     "output_type": "stream",
     "text": [
      "Epoch 2/15, Train Loss: 0.0821, Val Loss: 0.0209, LR: 0.001000\n",
      "New best model saved with validation loss: 0.0209\n"
     ]
    },
    {
     "name": "stderr",
     "output_type": "stream",
     "text": [
      "Epoch 3/15 (Train): 100%|██████████| 200/200 [00:05<00:00, 39.26it/s]\n",
      "Epoch 3/15 (Val): 100%|██████████| 50/50 [00:03<00:00, 16.43it/s]\n"
     ]
    },
    {
     "name": "stdout",
     "output_type": "stream",
     "text": [
      "Epoch 3/15, Train Loss: 0.0772, Val Loss: 0.0205, LR: 0.001000\n",
      "New best model saved with validation loss: 0.0205\n"
     ]
    },
    {
     "name": "stderr",
     "output_type": "stream",
     "text": [
      "Epoch 4/15 (Train): 100%|██████████| 200/200 [00:05<00:00, 39.27it/s]\n",
      "Epoch 4/15 (Val): 100%|██████████| 50/50 [00:02<00:00, 16.80it/s]\n"
     ]
    },
    {
     "name": "stdout",
     "output_type": "stream",
     "text": [
      "Epoch 4/15, Train Loss: 0.0738, Val Loss: 0.0201, LR: 0.001000\n",
      "New best model saved with validation loss: 0.0201\n"
     ]
    },
    {
     "name": "stderr",
     "output_type": "stream",
     "text": [
      "Epoch 5/15 (Train): 100%|██████████| 200/200 [00:05<00:00, 39.14it/s]\n",
      "Epoch 5/15 (Val): 100%|██████████| 50/50 [00:04<00:00, 12.26it/s]\n"
     ]
    },
    {
     "name": "stdout",
     "output_type": "stream",
     "text": [
      "Epoch 5/15, Train Loss: 0.0708, Val Loss: 0.0200, LR: 0.001000\n",
      "New best model saved with validation loss: 0.0200\n"
     ]
    },
    {
     "name": "stderr",
     "output_type": "stream",
     "text": [
      "Epoch 6/15 (Train): 100%|██████████| 200/200 [00:05<00:00, 39.33it/s]\n",
      "Epoch 6/15 (Val): 100%|██████████| 50/50 [00:03<00:00, 16.14it/s]\n"
     ]
    },
    {
     "name": "stdout",
     "output_type": "stream",
     "text": [
      "Epoch 6/15, Train Loss: 0.0677, Val Loss: 0.0200, LR: 0.001000\n"
     ]
    },
    {
     "name": "stderr",
     "output_type": "stream",
     "text": [
      "Epoch 7/15 (Train): 100%|██████████| 200/200 [00:05<00:00, 38.89it/s]\n",
      "Epoch 7/15 (Val): 100%|██████████| 50/50 [00:02<00:00, 16.90it/s]\n"
     ]
    },
    {
     "name": "stdout",
     "output_type": "stream",
     "text": [
      "Epoch 7/15, Train Loss: 0.0652, Val Loss: 0.0199, LR: 0.001000\n",
      "New best model saved with validation loss: 0.0199\n"
     ]
    },
    {
     "name": "stderr",
     "output_type": "stream",
     "text": [
      "Epoch 8/15 (Train): 100%|██████████| 200/200 [00:05<00:00, 39.39it/s]\n",
      "Epoch 8/15 (Val): 100%|██████████| 50/50 [00:02<00:00, 17.90it/s]\n"
     ]
    },
    {
     "name": "stdout",
     "output_type": "stream",
     "text": [
      "Epoch 8/15, Train Loss: 0.0626, Val Loss: 0.0200, LR: 0.001000\n"
     ]
    },
    {
     "name": "stderr",
     "output_type": "stream",
     "text": [
      "Epoch 9/15 (Train): 100%|██████████| 200/200 [00:04<00:00, 40.84it/s]\n",
      "Epoch 9/15 (Val): 100%|██████████| 50/50 [00:02<00:00, 16.94it/s]\n"
     ]
    },
    {
     "name": "stdout",
     "output_type": "stream",
     "text": [
      "Epoch 9/15, Train Loss: 0.0604, Val Loss: 0.0200, LR: 0.001000\n"
     ]
    },
    {
     "name": "stderr",
     "output_type": "stream",
     "text": [
      "Epoch 10/15 (Train): 100%|██████████| 200/200 [00:04<00:00, 42.91it/s]\n",
      "Epoch 10/15 (Val): 100%|██████████| 50/50 [00:02<00:00, 16.98it/s]\n"
     ]
    },
    {
     "name": "stdout",
     "output_type": "stream",
     "text": [
      "Epoch 10/15, Train Loss: 0.0580, Val Loss: 0.0200, LR: 0.000500\n"
     ]
    },
    {
     "name": "stderr",
     "output_type": "stream",
     "text": [
      "Epoch 11/15 (Train): 100%|██████████| 200/200 [00:05<00:00, 33.92it/s]\n",
      "Epoch 11/15 (Val): 100%|██████████| 50/50 [00:02<00:00, 16.75it/s]\n"
     ]
    },
    {
     "name": "stdout",
     "output_type": "stream",
     "text": [
      "Epoch 11/15, Train Loss: 0.0523, Val Loss: 0.0201, LR: 0.000500\n"
     ]
    },
    {
     "name": "stderr",
     "output_type": "stream",
     "text": [
      "Epoch 12/15 (Train): 100%|██████████| 200/200 [00:04<00:00, 41.57it/s]\n",
      "Epoch 12/15 (Val): 100%|██████████| 50/50 [00:02<00:00, 17.13it/s]\n"
     ]
    },
    {
     "name": "stdout",
     "output_type": "stream",
     "text": [
      "Epoch 12/15, Train Loss: 0.0501, Val Loss: 0.0199, LR: 0.000500\n"
     ]
    },
    {
     "name": "stderr",
     "output_type": "stream",
     "text": [
      "Epoch 13/15 (Train): 100%|██████████| 200/200 [00:04<00:00, 42.21it/s]\n",
      "Epoch 13/15 (Val): 100%|██████████| 50/50 [00:02<00:00, 17.44it/s]\n"
     ]
    },
    {
     "name": "stdout",
     "output_type": "stream",
     "text": [
      "Epoch 13/15, Train Loss: 0.0486, Val Loss: 0.0201, LR: 0.000250\n"
     ]
    },
    {
     "name": "stderr",
     "output_type": "stream",
     "text": [
      "Epoch 14/15 (Train): 100%|██████████| 200/200 [00:04<00:00, 41.06it/s]\n",
      "Epoch 14/15 (Val): 100%|██████████| 50/50 [00:03<00:00, 15.99it/s]\n"
     ]
    },
    {
     "name": "stdout",
     "output_type": "stream",
     "text": [
      "Epoch 14/15, Train Loss: 0.0451, Val Loss: 0.0201, LR: 0.000250\n"
     ]
    },
    {
     "name": "stderr",
     "output_type": "stream",
     "text": [
      "Epoch 15/15 (Train): 100%|██████████| 200/200 [00:04<00:00, 42.44it/s]\n",
      "Epoch 15/15 (Val): 100%|██████████| 50/50 [00:02<00:00, 16.93it/s]\n"
     ]
    },
    {
     "name": "stdout",
     "output_type": "stream",
     "text": [
      "Epoch 15/15, Train Loss: 0.0439, Val Loss: 0.0202, LR: 0.000250\n",
      "\n",
      "Fold 4/5\n"
     ]
    },
    {
     "name": "stderr",
     "output_type": "stream",
     "text": [
      "Epoch 1/15 (Train): 100%|██████████| 200/200 [00:05<00:00, 35.76it/s]\n",
      "Epoch 1/15 (Val): 100%|██████████| 50/50 [00:02<00:00, 17.55it/s]\n"
     ]
    },
    {
     "name": "stdout",
     "output_type": "stream",
     "text": [
      "Epoch 1/15, Train Loss: 0.0973, Val Loss: 0.0215, LR: 0.001000\n",
      "New best model saved with validation loss: 0.0215\n"
     ]
    },
    {
     "name": "stderr",
     "output_type": "stream",
     "text": [
      "Epoch 2/15 (Train): 100%|██████████| 200/200 [00:04<00:00, 44.83it/s]\n",
      "Epoch 2/15 (Val): 100%|██████████| 50/50 [00:02<00:00, 16.95it/s]\n"
     ]
    },
    {
     "name": "stdout",
     "output_type": "stream",
     "text": [
      "Epoch 2/15, Train Loss: 0.0814, Val Loss: 0.0206, LR: 0.001000\n",
      "New best model saved with validation loss: 0.0206\n"
     ]
    },
    {
     "name": "stderr",
     "output_type": "stream",
     "text": [
      "Epoch 3/15 (Train): 100%|██████████| 200/200 [00:04<00:00, 44.47it/s]\n",
      "Epoch 3/15 (Val): 100%|██████████| 50/50 [00:02<00:00, 16.94it/s]\n"
     ]
    },
    {
     "name": "stdout",
     "output_type": "stream",
     "text": [
      "Epoch 3/15, Train Loss: 0.0768, Val Loss: 0.0200, LR: 0.001000\n",
      "New best model saved with validation loss: 0.0200\n"
     ]
    },
    {
     "name": "stderr",
     "output_type": "stream",
     "text": [
      "Epoch 4/15 (Train): 100%|██████████| 200/200 [00:04<00:00, 43.04it/s]\n",
      "Epoch 4/15 (Val): 100%|██████████| 50/50 [00:03<00:00, 16.24it/s]\n"
     ]
    },
    {
     "name": "stdout",
     "output_type": "stream",
     "text": [
      "Epoch 4/15, Train Loss: 0.0730, Val Loss: 0.0200, LR: 0.001000\n",
      "New best model saved with validation loss: 0.0200\n"
     ]
    },
    {
     "name": "stderr",
     "output_type": "stream",
     "text": [
      "Epoch 5/15 (Train): 100%|██████████| 200/200 [00:04<00:00, 41.90it/s]\n",
      "Epoch 5/15 (Val): 100%|██████████| 50/50 [00:02<00:00, 17.46it/s]\n"
     ]
    },
    {
     "name": "stdout",
     "output_type": "stream",
     "text": [
      "Epoch 5/15, Train Loss: 0.0704, Val Loss: 0.0199, LR: 0.001000\n",
      "New best model saved with validation loss: 0.0199\n"
     ]
    },
    {
     "name": "stderr",
     "output_type": "stream",
     "text": [
      "Epoch 6/15 (Train): 100%|██████████| 200/200 [00:05<00:00, 35.73it/s]\n",
      "Epoch 6/15 (Val): 100%|██████████| 50/50 [00:02<00:00, 17.69it/s]\n"
     ]
    },
    {
     "name": "stdout",
     "output_type": "stream",
     "text": [
      "Epoch 6/15, Train Loss: 0.0677, Val Loss: 0.0199, LR: 0.001000\n",
      "New best model saved with validation loss: 0.0199\n"
     ]
    },
    {
     "name": "stderr",
     "output_type": "stream",
     "text": [
      "Epoch 7/15 (Train): 100%|██████████| 200/200 [00:04<00:00, 42.49it/s]\n",
      "Epoch 7/15 (Val): 100%|██████████| 50/50 [00:02<00:00, 17.86it/s]\n"
     ]
    },
    {
     "name": "stdout",
     "output_type": "stream",
     "text": [
      "Epoch 7/15, Train Loss: 0.0650, Val Loss: 0.0198, LR: 0.001000\n",
      "New best model saved with validation loss: 0.0198\n"
     ]
    },
    {
     "name": "stderr",
     "output_type": "stream",
     "text": [
      "Epoch 8/15 (Train): 100%|██████████| 200/200 [00:04<00:00, 43.82it/s]\n",
      "Epoch 8/15 (Val): 100%|██████████| 50/50 [00:02<00:00, 17.93it/s]\n"
     ]
    },
    {
     "name": "stdout",
     "output_type": "stream",
     "text": [
      "Epoch 8/15, Train Loss: 0.0628, Val Loss: 0.0197, LR: 0.001000\n",
      "New best model saved with validation loss: 0.0197\n"
     ]
    },
    {
     "name": "stderr",
     "output_type": "stream",
     "text": [
      "Epoch 9/15 (Train): 100%|██████████| 200/200 [00:04<00:00, 42.85it/s]\n",
      "Epoch 9/15 (Val): 100%|██████████| 50/50 [00:02<00:00, 17.35it/s]\n"
     ]
    },
    {
     "name": "stdout",
     "output_type": "stream",
     "text": [
      "Epoch 9/15, Train Loss: 0.0603, Val Loss: 0.0199, LR: 0.001000\n"
     ]
    },
    {
     "name": "stderr",
     "output_type": "stream",
     "text": [
      "Epoch 10/15 (Train): 100%|██████████| 200/200 [00:04<00:00, 42.91it/s]\n",
      "Epoch 10/15 (Val): 100%|██████████| 50/50 [00:02<00:00, 17.63it/s]\n"
     ]
    },
    {
     "name": "stdout",
     "output_type": "stream",
     "text": [
      "Epoch 10/15, Train Loss: 0.0578, Val Loss: 0.0197, LR: 0.001000\n"
     ]
    },
    {
     "name": "stderr",
     "output_type": "stream",
     "text": [
      "Epoch 11/15 (Train): 100%|██████████| 200/200 [00:05<00:00, 34.99it/s]\n",
      "Epoch 11/15 (Val): 100%|██████████| 50/50 [00:02<00:00, 17.97it/s]\n"
     ]
    },
    {
     "name": "stdout",
     "output_type": "stream",
     "text": [
      "Epoch 11/15, Train Loss: 0.0561, Val Loss: 0.0200, LR: 0.000500\n"
     ]
    },
    {
     "name": "stderr",
     "output_type": "stream",
     "text": [
      "Epoch 12/15 (Train): 100%|██████████| 200/200 [00:04<00:00, 43.84it/s]\n",
      "Epoch 12/15 (Val): 100%|██████████| 50/50 [00:02<00:00, 17.79it/s]\n"
     ]
    },
    {
     "name": "stdout",
     "output_type": "stream",
     "text": [
      "Epoch 12/15, Train Loss: 0.0502, Val Loss: 0.0196, LR: 0.000500\n",
      "New best model saved with validation loss: 0.0196\n"
     ]
    },
    {
     "name": "stderr",
     "output_type": "stream",
     "text": [
      "Epoch 13/15 (Train): 100%|██████████| 200/200 [00:04<00:00, 42.55it/s]\n",
      "Epoch 13/15 (Val): 100%|██████████| 50/50 [00:03<00:00, 16.19it/s]\n"
     ]
    },
    {
     "name": "stdout",
     "output_type": "stream",
     "text": [
      "Epoch 13/15, Train Loss: 0.0481, Val Loss: 0.0197, LR: 0.000500\n"
     ]
    },
    {
     "name": "stderr",
     "output_type": "stream",
     "text": [
      "Epoch 14/15 (Train): 100%|██████████| 200/200 [00:04<00:00, 44.94it/s]\n",
      "Epoch 14/15 (Val): 100%|██████████| 50/50 [00:02<00:00, 17.02it/s]\n"
     ]
    },
    {
     "name": "stdout",
     "output_type": "stream",
     "text": [
      "Epoch 14/15, Train Loss: 0.0466, Val Loss: 0.0198, LR: 0.000500\n"
     ]
    },
    {
     "name": "stderr",
     "output_type": "stream",
     "text": [
      "Epoch 15/15 (Train): 100%|██████████| 200/200 [00:04<00:00, 44.69it/s]\n",
      "Epoch 15/15 (Val): 100%|██████████| 50/50 [00:02<00:00, 17.95it/s]\n"
     ]
    },
    {
     "name": "stdout",
     "output_type": "stream",
     "text": [
      "Epoch 15/15, Train Loss: 0.0453, Val Loss: 0.0199, LR: 0.000250\n",
      "\n",
      "Fold 5/5\n"
     ]
    },
    {
     "name": "stderr",
     "output_type": "stream",
     "text": [
      "Epoch 1/15 (Train): 100%|██████████| 200/200 [00:05<00:00, 35.87it/s]\n",
      "Epoch 1/15 (Val): 100%|██████████| 50/50 [00:02<00:00, 18.23it/s]\n"
     ]
    },
    {
     "name": "stdout",
     "output_type": "stream",
     "text": [
      "Epoch 1/15, Train Loss: 0.0999, Val Loss: 0.0211, LR: 0.001000\n",
      "New best model saved with validation loss: 0.0211\n"
     ]
    },
    {
     "name": "stderr",
     "output_type": "stream",
     "text": [
      "Epoch 2/15 (Train): 100%|██████████| 200/200 [00:04<00:00, 42.98it/s]\n",
      "Epoch 2/15 (Val): 100%|██████████| 50/50 [00:02<00:00, 16.99it/s]\n"
     ]
    },
    {
     "name": "stdout",
     "output_type": "stream",
     "text": [
      "Epoch 2/15, Train Loss: 0.0812, Val Loss: 0.0205, LR: 0.001000\n",
      "New best model saved with validation loss: 0.0205\n"
     ]
    },
    {
     "name": "stderr",
     "output_type": "stream",
     "text": [
      "Epoch 3/15 (Train): 100%|██████████| 200/200 [00:04<00:00, 42.59it/s]\n",
      "Epoch 3/15 (Val): 100%|██████████| 50/50 [00:03<00:00, 16.44it/s]\n"
     ]
    },
    {
     "name": "stdout",
     "output_type": "stream",
     "text": [
      "Epoch 3/15, Train Loss: 0.0762, Val Loss: 0.0198, LR: 0.001000\n",
      "New best model saved with validation loss: 0.0198\n"
     ]
    },
    {
     "name": "stderr",
     "output_type": "stream",
     "text": [
      "Epoch 4/15 (Train): 100%|██████████| 200/200 [00:04<00:00, 44.63it/s]\n",
      "Epoch 4/15 (Val): 100%|██████████| 50/50 [00:02<00:00, 17.17it/s]\n"
     ]
    },
    {
     "name": "stdout",
     "output_type": "stream",
     "text": [
      "Epoch 4/15, Train Loss: 0.0728, Val Loss: 0.0197, LR: 0.001000\n",
      "New best model saved with validation loss: 0.0197\n"
     ]
    },
    {
     "name": "stderr",
     "output_type": "stream",
     "text": [
      "Epoch 5/15 (Train): 100%|██████████| 200/200 [00:04<00:00, 45.12it/s]\n",
      "Epoch 5/15 (Val): 100%|██████████| 50/50 [00:02<00:00, 18.21it/s]\n"
     ]
    },
    {
     "name": "stdout",
     "output_type": "stream",
     "text": [
      "Epoch 5/15, Train Loss: 0.0695, Val Loss: 0.0196, LR: 0.001000\n",
      "New best model saved with validation loss: 0.0196\n"
     ]
    },
    {
     "name": "stderr",
     "output_type": "stream",
     "text": [
      "Epoch 6/15 (Train): 100%|██████████| 200/200 [00:04<00:00, 43.43it/s]\n",
      "Epoch 6/15 (Val): 100%|██████████| 50/50 [00:04<00:00, 10.28it/s]\n"
     ]
    },
    {
     "name": "stdout",
     "output_type": "stream",
     "text": [
      "Epoch 6/15, Train Loss: 0.0669, Val Loss: 0.0196, LR: 0.001000\n"
     ]
    },
    {
     "name": "stderr",
     "output_type": "stream",
     "text": [
      "Epoch 7/15 (Train): 100%|██████████| 200/200 [00:04<00:00, 40.58it/s]\n",
      "Epoch 7/15 (Val): 100%|██████████| 50/50 [00:02<00:00, 16.67it/s]\n"
     ]
    },
    {
     "name": "stdout",
     "output_type": "stream",
     "text": [
      "Epoch 7/15, Train Loss: 0.0639, Val Loss: 0.0197, LR: 0.001000\n"
     ]
    },
    {
     "name": "stderr",
     "output_type": "stream",
     "text": [
      "Epoch 8/15 (Train): 100%|██████████| 200/200 [00:04<00:00, 41.13it/s]\n",
      "Epoch 8/15 (Val): 100%|██████████| 50/50 [00:03<00:00, 16.35it/s]\n"
     ]
    },
    {
     "name": "stdout",
     "output_type": "stream",
     "text": [
      "Epoch 8/15, Train Loss: 0.0614, Val Loss: 0.0195, LR: 0.001000\n",
      "New best model saved with validation loss: 0.0195\n"
     ]
    },
    {
     "name": "stderr",
     "output_type": "stream",
     "text": [
      "Epoch 9/15 (Train): 100%|██████████| 200/200 [00:05<00:00, 38.25it/s]\n",
      "Epoch 9/15 (Val): 100%|██████████| 50/50 [00:03<00:00, 15.85it/s]\n"
     ]
    },
    {
     "name": "stdout",
     "output_type": "stream",
     "text": [
      "Epoch 9/15, Train Loss: 0.0590, Val Loss: 0.0198, LR: 0.001000\n"
     ]
    },
    {
     "name": "stderr",
     "output_type": "stream",
     "text": [
      "Epoch 10/15 (Train): 100%|██████████| 200/200 [00:05<00:00, 39.21it/s]\n",
      "Epoch 10/15 (Val): 100%|██████████| 50/50 [00:03<00:00, 16.44it/s]\n"
     ]
    },
    {
     "name": "stdout",
     "output_type": "stream",
     "text": [
      "Epoch 10/15, Train Loss: 0.0569, Val Loss: 0.0196, LR: 0.001000\n"
     ]
    },
    {
     "name": "stderr",
     "output_type": "stream",
     "text": [
      "Epoch 11/15 (Train): 100%|██████████| 200/200 [00:05<00:00, 38.69it/s]\n",
      "Epoch 11/15 (Val): 100%|██████████| 50/50 [00:05<00:00,  8.63it/s]\n"
     ]
    },
    {
     "name": "stdout",
     "output_type": "stream",
     "text": [
      "Epoch 11/15, Train Loss: 0.0550, Val Loss: 0.0199, LR: 0.000500\n"
     ]
    },
    {
     "name": "stderr",
     "output_type": "stream",
     "text": [
      "Epoch 12/15 (Train): 100%|██████████| 200/200 [00:05<00:00, 38.79it/s]\n",
      "Epoch 12/15 (Val): 100%|██████████| 50/50 [00:03<00:00, 16.36it/s]\n"
     ]
    },
    {
     "name": "stdout",
     "output_type": "stream",
     "text": [
      "Epoch 12/15, Train Loss: 0.0494, Val Loss: 0.0197, LR: 0.000500\n"
     ]
    },
    {
     "name": "stderr",
     "output_type": "stream",
     "text": [
      "Epoch 13/15 (Train): 100%|██████████| 200/200 [00:05<00:00, 38.19it/s]\n",
      "Epoch 13/15 (Val): 100%|██████████| 50/50 [00:03<00:00, 16.04it/s]\n"
     ]
    },
    {
     "name": "stdout",
     "output_type": "stream",
     "text": [
      "Epoch 13/15, Train Loss: 0.0474, Val Loss: 0.0198, LR: 0.000500\n"
     ]
    },
    {
     "name": "stderr",
     "output_type": "stream",
     "text": [
      "Epoch 14/15 (Train): 100%|██████████| 200/200 [00:05<00:00, 37.62it/s]\n",
      "Epoch 14/15 (Val): 100%|██████████| 50/50 [00:03<00:00, 16.12it/s]\n"
     ]
    },
    {
     "name": "stdout",
     "output_type": "stream",
     "text": [
      "Epoch 14/15, Train Loss: 0.0461, Val Loss: 0.0198, LR: 0.000250\n"
     ]
    },
    {
     "name": "stderr",
     "output_type": "stream",
     "text": [
      "Epoch 15/15 (Train): 100%|██████████| 200/200 [00:05<00:00, 37.36it/s]\n",
      "Epoch 15/15 (Val): 100%|██████████| 50/50 [00:03<00:00, 16.24it/s]\n"
     ]
    },
    {
     "name": "stdout",
     "output_type": "stream",
     "text": [
      "Epoch 15/15, Train Loss: 0.0425, Val Loss: 0.0200, LR: 0.000250\n",
      "\n",
      "Average CV loss for output_dim=128, batch_size=512: 0.0197\n",
      "\n",
      "\n",
      "Best hyperparameters:\n",
      "Output dimension: 128\n",
      "Batch size: 512\n",
      "Average CV loss: 0.0197\n",
      "\n",
      "\n",
      "Training final model with best hyperparameters...\n"
     ]
    },
    {
     "name": "stderr",
     "output_type": "stream",
     "text": [
      "Epoch 1/15 (Train): 100%|██████████| 250/250 [00:12<00:00, 20.26it/s]\n",
      "Epoch 1/15 (Val): 100%|██████████| 63/63 [00:03<00:00, 18.47it/s]\n"
     ]
    },
    {
     "name": "stdout",
     "output_type": "stream",
     "text": [
      "Epoch 1/15, Train Loss: 0.1181, Val Loss: 0.1063, LR: 0.001000\n",
      "New best model saved with validation loss: 0.1063\n"
     ]
    },
    {
     "name": "stderr",
     "output_type": "stream",
     "text": [
      "Epoch 2/15 (Train): 100%|██████████| 250/250 [00:13<00:00, 19.14it/s]\n",
      "Epoch 2/15 (Val): 100%|██████████| 63/63 [00:03<00:00, 17.08it/s]\n"
     ]
    },
    {
     "name": "stdout",
     "output_type": "stream",
     "text": [
      "Epoch 2/15, Train Loss: 0.1003, Val Loss: 0.1024, LR: 0.001000\n",
      "New best model saved with validation loss: 0.1024\n"
     ]
    },
    {
     "name": "stderr",
     "output_type": "stream",
     "text": [
      "Epoch 3/15 (Train): 100%|██████████| 250/250 [00:12<00:00, 20.17it/s]\n",
      "Epoch 3/15 (Val): 100%|██████████| 63/63 [00:03<00:00, 18.43it/s]\n"
     ]
    },
    {
     "name": "stdout",
     "output_type": "stream",
     "text": [
      "Epoch 3/15, Train Loss: 0.0950, Val Loss: 0.1022, LR: 0.001000\n",
      "New best model saved with validation loss: 0.1022\n"
     ]
    },
    {
     "name": "stderr",
     "output_type": "stream",
     "text": [
      "Epoch 4/15 (Train): 100%|██████████| 250/250 [00:13<00:00, 18.66it/s]\n",
      "Epoch 4/15 (Val): 100%|██████████| 63/63 [00:03<00:00, 18.11it/s]\n"
     ]
    },
    {
     "name": "stdout",
     "output_type": "stream",
     "text": [
      "Epoch 4/15, Train Loss: 0.0911, Val Loss: 0.1005, LR: 0.001000\n",
      "New best model saved with validation loss: 0.1005\n"
     ]
    },
    {
     "name": "stderr",
     "output_type": "stream",
     "text": [
      "Epoch 5/15 (Train): 100%|██████████| 250/250 [00:12<00:00, 20.27it/s]\n",
      "Epoch 5/15 (Val): 100%|██████████| 63/63 [00:03<00:00, 18.51it/s]\n"
     ]
    },
    {
     "name": "stdout",
     "output_type": "stream",
     "text": [
      "Epoch 5/15, Train Loss: 0.0874, Val Loss: 0.0997, LR: 0.001000\n",
      "New best model saved with validation loss: 0.0997\n"
     ]
    },
    {
     "name": "stderr",
     "output_type": "stream",
     "text": [
      "Epoch 6/15 (Train): 100%|██████████| 250/250 [00:12<00:00, 20.22it/s]\n",
      "Epoch 6/15 (Val): 100%|██████████| 63/63 [00:03<00:00, 18.17it/s]\n"
     ]
    },
    {
     "name": "stdout",
     "output_type": "stream",
     "text": [
      "Epoch 6/15, Train Loss: 0.0843, Val Loss: 0.0995, LR: 0.001000\n",
      "New best model saved with validation loss: 0.0995\n"
     ]
    },
    {
     "name": "stderr",
     "output_type": "stream",
     "text": [
      "Epoch 7/15 (Train): 100%|██████████| 250/250 [00:12<00:00, 19.82it/s]\n",
      "Epoch 7/15 (Val): 100%|██████████| 63/63 [00:03<00:00, 18.20it/s]\n"
     ]
    },
    {
     "name": "stdout",
     "output_type": "stream",
     "text": [
      "Epoch 7/15, Train Loss: 0.0815, Val Loss: 0.1005, LR: 0.001000\n"
     ]
    },
    {
     "name": "stderr",
     "output_type": "stream",
     "text": [
      "Epoch 8/15 (Train): 100%|██████████| 250/250 [00:12<00:00, 20.21it/s]\n",
      "Epoch 8/15 (Val): 100%|██████████| 63/63 [00:03<00:00, 18.20it/s]\n"
     ]
    },
    {
     "name": "stdout",
     "output_type": "stream",
     "text": [
      "Epoch 8/15, Train Loss: 0.0788, Val Loss: 0.0999, LR: 0.001000\n"
     ]
    },
    {
     "name": "stderr",
     "output_type": "stream",
     "text": [
      "Epoch 9/15 (Train): 100%|██████████| 250/250 [00:12<00:00, 19.98it/s]\n",
      "Epoch 9/15 (Val): 100%|██████████| 63/63 [00:03<00:00, 18.23it/s]\n"
     ]
    },
    {
     "name": "stdout",
     "output_type": "stream",
     "text": [
      "Epoch 9/15, Train Loss: 0.0765, Val Loss: 0.0996, LR: 0.000500\n"
     ]
    },
    {
     "name": "stderr",
     "output_type": "stream",
     "text": [
      "Epoch 10/15 (Train): 100%|██████████| 250/250 [00:12<00:00, 19.85it/s]\n",
      "Epoch 10/15 (Val): 100%|██████████| 63/63 [00:03<00:00, 18.17it/s]\n"
     ]
    },
    {
     "name": "stdout",
     "output_type": "stream",
     "text": [
      "Epoch 10/15, Train Loss: 0.0696, Val Loss: 0.0992, LR: 0.000500\n",
      "New best model saved with validation loss: 0.0992\n"
     ]
    },
    {
     "name": "stderr",
     "output_type": "stream",
     "text": [
      "Epoch 11/15 (Train): 100%|██████████| 250/250 [00:12<00:00, 20.02it/s]\n",
      "Epoch 11/15 (Val): 100%|██████████| 63/63 [00:03<00:00, 18.19it/s]\n"
     ]
    },
    {
     "name": "stdout",
     "output_type": "stream",
     "text": [
      "Epoch 11/15, Train Loss: 0.0669, Val Loss: 0.0989, LR: 0.000500\n",
      "New best model saved with validation loss: 0.0989\n"
     ]
    },
    {
     "name": "stderr",
     "output_type": "stream",
     "text": [
      "Epoch 12/15 (Train): 100%|██████████| 250/250 [00:12<00:00, 20.06it/s]\n",
      "Epoch 12/15 (Val): 100%|██████████| 63/63 [00:03<00:00, 18.41it/s]\n"
     ]
    },
    {
     "name": "stdout",
     "output_type": "stream",
     "text": [
      "Epoch 12/15, Train Loss: 0.0652, Val Loss: 0.0992, LR: 0.000500\n"
     ]
    },
    {
     "name": "stderr",
     "output_type": "stream",
     "text": [
      "Epoch 13/15 (Train): 100%|██████████| 250/250 [00:12<00:00, 19.97it/s]\n",
      "Epoch 13/15 (Val): 100%|██████████| 63/63 [00:03<00:00, 18.33it/s]\n"
     ]
    },
    {
     "name": "stdout",
     "output_type": "stream",
     "text": [
      "Epoch 13/15, Train Loss: 0.0635, Val Loss: 0.0995, LR: 0.000500\n"
     ]
    },
    {
     "name": "stderr",
     "output_type": "stream",
     "text": [
      "Epoch 14/15 (Train): 100%|██████████| 250/250 [00:12<00:00, 20.17it/s]\n",
      "Epoch 14/15 (Val): 100%|██████████| 63/63 [00:03<00:00, 18.30it/s]\n"
     ]
    },
    {
     "name": "stdout",
     "output_type": "stream",
     "text": [
      "Epoch 14/15, Train Loss: 0.0620, Val Loss: 0.0998, LR: 0.000250\n"
     ]
    },
    {
     "name": "stderr",
     "output_type": "stream",
     "text": [
      "Epoch 15/15 (Train): 100%|██████████| 250/250 [00:12<00:00, 19.90it/s]\n",
      "Epoch 15/15 (Val): 100%|██████████| 63/63 [00:03<00:00, 18.31it/s]"
     ]
    },
    {
     "name": "stdout",
     "output_type": "stream",
     "text": [
      "Epoch 15/15, Train Loss: 0.0578, Val Loss: 0.0999, LR: 0.000250\n"
     ]
    },
    {
     "name": "stderr",
     "output_type": "stream",
     "text": [
      "\n"
     ]
    },
    {
     "data": {
      "text/html": [],
      "text/plain": [
       "<IPython.core.display.HTML object>"
      ]
     },
     "metadata": {},
     "output_type": "display_data"
    },
    {
     "data": {
      "text/html": [
       "<br>    <style><br>        .wandb-row {<br>            display: flex;<br>            flex-direction: row;<br>            flex-wrap: wrap;<br>            justify-content: flex-start;<br>            width: 100%;<br>        }<br>        .wandb-col {<br>            display: flex;<br>            flex-direction: column;<br>            flex-basis: 100%;<br>            flex: 1;<br>            padding: 10px;<br>        }<br>    </style><br><div class=\"wandb-row\"><div class=\"wandb-col\"><h3>Run history:</h3><br/><table class=\"wandb\"><tr><td>avg_cv_loss</td><td>█▁</td></tr><tr><td>batch_size</td><td>▁█</td></tr><tr><td>epoch</td><td>▁▁▄▇█▃▅▇▇█▅▅▆█▁▄▅▅▇▂▅▅▆▁▁▇▁▂▄▇▂▃▄▅▂▅▇▇▅▇</td></tr><tr><td>learning_rate</td><td>█▃███▃▁███████▃█▃▃▃▁▃▁███▃▁▁███▃▃██▃▁█▃▁</td></tr><tr><td>output_dim</td><td>▁▁</td></tr><tr><td>train_loss</td><td>▅▅▃▂▂▆▅▅▄▃▇▆▄▂▂▁▄▄▃▇▄▃▃█▅▅▄▁█▅▂█▃▂▂▅▄▄▇▅</td></tr><tr><td>val_loss</td><td>▁▁▁▁▁▁▁▁▁▁▁▁▁▁▁▁▁▁▁▁▁▁▁▁▁▁▁▁▁▁▁▁▁▁▁▁▁▁██</td></tr></table><br/></div><div class=\"wandb-col\"><h3>Run summary:</h3><br/><table class=\"wandb\"><tr><td>avg_cv_loss</td><td>0.01975</td></tr><tr><td>batch_size</td><td>512</td></tr><tr><td>epoch</td><td>15</td></tr><tr><td>learning_rate</td><td>0.00025</td></tr><tr><td>output_dim</td><td>128</td></tr><tr><td>train_loss</td><td>0.05783</td></tr><tr><td>val_loss</td><td>0.09991</td></tr></table><br/></div></div>"
      ],
      "text/plain": [
       "<IPython.core.display.HTML object>"
      ]
     },
     "metadata": {},
     "output_type": "display_data"
    },
    {
     "data": {
      "text/html": [
       " View run <strong style=\"color:#cdcd00\">hyperparameter-tuning</strong> at: <a href='https://wandb.ai/nnamdi-odozi-ave-actuaries/twin-tower-model/runs/cdrgtvjr' target=\"_blank\">https://wandb.ai/nnamdi-odozi-ave-actuaries/twin-tower-model/runs/cdrgtvjr</a><br> View project at: <a href='https://wandb.ai/nnamdi-odozi-ave-actuaries/twin-tower-model' target=\"_blank\">https://wandb.ai/nnamdi-odozi-ave-actuaries/twin-tower-model</a><br>Synced 5 W&B file(s), 0 media file(s), 144 artifact file(s) and 0 other file(s)"
      ],
      "text/plain": [
       "<IPython.core.display.HTML object>"
      ]
     },
     "metadata": {},
     "output_type": "display_data"
    },
    {
     "data": {
      "text/html": [
       "Find logs at: <code>./wandb/run-20250423_114436-cdrgtvjr/logs</code>"
      ],
      "text/plain": [
       "<IPython.core.display.HTML object>"
      ]
     },
     "metadata": {},
     "output_type": "display_data"
    },
    {
     "name": "stdout",
     "output_type": "stream",
     "text": [
      "Best output dimension: 128\n",
      "Best batch size: 512\n",
      "Best validation loss: 0.0197\n"
     ]
    }
   ],
=======
   "outputs": [],
>>>>>>> 7f6f7062
   "source": [
    "# Run the hyperparameter tuning with your dataframe\n",
    "best_params, final_qry_tower, final_doc_tower = run_hyperparameter_tuning(\n",
    "    df_all_neg_ext,\n",
    "    output_dims=[128],\n",
    "    batch_sizes=[256, 512],\n",
    "    n_folds=5,\n",
    "    epochs=15\n",
    ")\n",
    "\n",
    "# Print the best parameters found\n",
    "print(f\"Best output dimension: {best_params['output_dim']}\")\n",
    "print(f\"Best batch size: {best_params['batch_size']}\")\n",
    "print(f\"Best validation loss: {best_params['avg_cv_loss']:.4f}\")"
   ]
  },
  {
   "cell_type": "code",
<<<<<<< HEAD
   "execution_count": 9,
   "id": "11581eef",
   "metadata": {},
   "outputs": [
    {
     "name": "stdout",
     "output_type": "stream",
     "text": [
      "Successfully logged in to Weights & Biases\n"
     ]
    },
    {
     "data": {
      "text/html": [
       "Tracking run with wandb version 0.19.10"
      ],
      "text/plain": [
       "<IPython.core.display.HTML object>"
      ]
     },
     "metadata": {},
     "output_type": "display_data"
    },
    {
     "data": {
      "text/html": [
       "Run data is saved locally in <code>/root/MLX_Week2/wandb/run-20250423_121714-uclwl0ph</code>"
      ],
      "text/plain": [
       "<IPython.core.display.HTML object>"
      ]
     },
     "metadata": {},
     "output_type": "display_data"
    },
    {
     "data": {
      "text/html": [
       "Syncing run <strong><a href='https://wandb.ai/nnamdi-odozi-ave-actuaries/twin-tower-model/runs/uclwl0ph' target=\"_blank\">final-model-summary</a></strong> to <a href='https://wandb.ai/nnamdi-odozi-ave-actuaries/twin-tower-model' target=\"_blank\">Weights & Biases</a> (<a href='https://wandb.me/developer-guide' target=\"_blank\">docs</a>)<br>"
      ],
      "text/plain": [
       "<IPython.core.display.HTML object>"
      ]
     },
     "metadata": {},
     "output_type": "display_data"
    },
    {
     "data": {
      "text/html": [
       " View project at <a href='https://wandb.ai/nnamdi-odozi-ave-actuaries/twin-tower-model' target=\"_blank\">https://wandb.ai/nnamdi-odozi-ave-actuaries/twin-tower-model</a>"
      ],
      "text/plain": [
       "<IPython.core.display.HTML object>"
      ]
     },
     "metadata": {},
     "output_type": "display_data"
    },
    {
     "data": {
      "text/html": [
       " View run at <a href='https://wandb.ai/nnamdi-odozi-ave-actuaries/twin-tower-model/runs/uclwl0ph' target=\"_blank\">https://wandb.ai/nnamdi-odozi-ave-actuaries/twin-tower-model/runs/uclwl0ph</a>"
      ],
      "text/plain": [
       "<IPython.core.display.HTML object>"
      ]
     },
     "metadata": {},
     "output_type": "display_data"
    },
    {
     "ename": "AttributeError",
     "evalue": "'Run' object has no attribute 'logged_artifacts'",
     "output_type": "error",
     "traceback": [
      "\u001b[0;31m---------------------------------------------------------------------------\u001b[0m",
      "\u001b[0;31mAttributeError\u001b[0m                            Traceback (most recent call last)",
      "Cell \u001b[0;32mIn[9], line 54\u001b[0m\n\u001b[1;32m     51\u001b[0m artifact_name \u001b[38;5;241m=\u001b[39m \u001b[38;5;124m\"\u001b[39m\u001b[38;5;124mtwin-tower-final-model\u001b[39m\u001b[38;5;124m\"\u001b[39m\n\u001b[1;32m     53\u001b[0m \u001b[38;5;66;03m# Check if this artifact already exists in this run\u001b[39;00m\n\u001b[0;32m---> 54\u001b[0m existing_artifacts \u001b[38;5;241m=\u001b[39m [a\u001b[38;5;241m.\u001b[39mname \u001b[38;5;28;01mfor\u001b[39;00m a \u001b[38;5;129;01min\u001b[39;00m \u001b[43mrun\u001b[49m\u001b[38;5;241;43m.\u001b[39;49m\u001b[43mlogged_artifacts\u001b[49m() \u001b[38;5;28;01mif\u001b[39;00m a\u001b[38;5;241m.\u001b[39mname \u001b[38;5;241m==\u001b[39m artifact_name]\n\u001b[1;32m     56\u001b[0m \u001b[38;5;28;01mif\u001b[39;00m \u001b[38;5;129;01mnot\u001b[39;00m existing_artifacts:\n\u001b[1;32m     57\u001b[0m     model_artifact \u001b[38;5;241m=\u001b[39m wandb\u001b[38;5;241m.\u001b[39mArtifact(\n\u001b[1;32m     58\u001b[0m         name\u001b[38;5;241m=\u001b[39martifact_name, \n\u001b[1;32m     59\u001b[0m         \u001b[38;5;28mtype\u001b[39m\u001b[38;5;241m=\u001b[39m\u001b[38;5;124m\"\u001b[39m\u001b[38;5;124mmodel\u001b[39m\u001b[38;5;124m\"\u001b[39m,\n\u001b[1;32m     60\u001b[0m         description\u001b[38;5;241m=\u001b[39m\u001b[38;5;124m\"\u001b[39m\u001b[38;5;124mTwin Tower model trained on full training data with optimal hyperparameters\u001b[39m\u001b[38;5;124m\"\u001b[39m\n\u001b[1;32m     61\u001b[0m     )\n",
      "\u001b[0;31mAttributeError\u001b[0m: 'Run' object has no attribute 'logged_artifacts'"
     ]
    }
   ],
=======
   "execution_count": null,
   "id": "11581eef",
   "metadata": {},
   "outputs": [],
>>>>>>> 7f6f7062
   "source": [
    "# Code to upload final model to wandb\n",
    "import wandb\n",
    "import os\n",
    "from dotenv import load_dotenv\n",
    "\n",
    "# Load your API key from config.txt\n",
    "def load_api_key_from_config(config_path=\"config.txt\"):\n",
    "    try:\n",
    "        with open(config_path, \"r\") as f:\n",
    "            first_line = f.readline().strip()\n",
    "            if \"=\" in first_line:\n",
    "                api_key = first_line.split(\"=\")[1].strip()\n",
    "            else:\n",
    "                api_key = first_line\n",
    "        return api_key\n",
    "    except FileNotFoundError:\n",
    "        print(f\"Config file not found at {config_path}\")\n",
    "        return None\n",
    "\n",
    "# Set up wandb\n",
    "api_key = load_api_key_from_config()\n",
    "if api_key:\n",
    "    os.environ[\"WANDB_API_KEY\"] = api_key\n",
    "    wandb.login()\n",
    "    print(\"Successfully logged in to Weights & Biases\")\n",
    "else:\n",
    "    print(\"Failed to load API key\")\n",
    "\n",
    "# Check if there's an active run, only initialize if needed\n",
    "if wandb.run is None:\n",
    "    run = wandb.init(\n",
    "        project=\"twin-tower-model\",\n",
    "        name=\"final-model-summary\",  # Changed name to indicate this is a summary\n",
    "        config={\n",
    "            \"output_dim\": best_params[\"output_dim\"],\n",
    "            \"batch_size\": best_params[\"batch_size\"],\n",
    "            \"architecture\": \"Twin Tower Network\",\n",
    "            \"dataset\": \"MS MARCO\"\n",
    "        }\n",
    "    )\n",
    "else:\n",
    "    run = wandb.run\n",
    "    # Update the run with additional metadata if needed\n",
    "    run.config.update({\n",
    "        \"architecture\": \"Twin Tower Network\",\n",
    "        \"dataset\": \"MS MARCO\"\n",
    "    })\n",
    "\n",
    "# Only upload the model if it hasn't been uploaded already\n",
    "final_model_path = \"checkpoints/final_model/final_model.pt\"\n",
    "artifact_name = \"twin-tower-final-model\"\n",
    "\n",
    "# Check if this artifact already exists in this run\n",
    "existing_artifacts = [a.name for a in run.logged_artifacts() if a.name == artifact_name]\n",
    "\n",
    "if not existing_artifacts:\n",
    "    model_artifact = wandb.Artifact(\n",
    "        name=artifact_name, \n",
    "        type=\"model\",\n",
    "        description=\"Twin Tower model trained on full training data with optimal hyperparameters\"\n",
    "    )\n",
    "    model_artifact.add_file(final_model_path)\n",
    "    wandb.log_artifact(model_artifact)\n",
    "    print(f\"Final model uploaded to Weights & Biases project: {run.project}\")\n",
    "else:\n",
    "    print(f\"Model artifact '{artifact_name}' already exists, skipping upload\")\n",
    "\n",
    "# Only finish the run if we created it in this script\n",
    "if run.name == \"final-model-summary\":\n",
    "    wandb.finish()"
   ]
  }
 ],
 "metadata": {
  "kernelspec": {
   "display_name": "mlx_env",
   "language": "python",
   "name": "python3"
  },
  "language_info": {
   "codemirror_mode": {
    "name": "ipython",
    "version": 3
   },
   "file_extension": ".py",
   "mimetype": "text/x-python",
   "name": "python",
   "nbconvert_exporter": "python",
   "pygments_lexer": "ipython3",
   "version": "3.10.12"
  }
 },
 "nbformat": 4,
 "nbformat_minor": 5
}<|MERGE_RESOLUTION|>--- conflicted
+++ resolved
@@ -2,8 +2,7 @@
  "cells": [
   {
    "cell_type": "code",
-<<<<<<< HEAD
-   "execution_count": 2,
+   "execution_count": null,
    "id": "c9b0ec85",
    "metadata": {},
    "outputs": [
@@ -22,12 +21,6 @@
      ]
     }
    ],
-=======
-   "execution_count": 4,
-   "id": "c9b0ec85",
-   "metadata": {},
-   "outputs": [],
->>>>>>> 7f6f7062
    "source": [
     "import torch\n",
     "import pandas as pd\n",
@@ -42,7 +35,7 @@
     "from sklearn.model_selection import KFold, train_test_split\n",
     "import os\n",
     "import wandb\n",
-    "from dotenv import load_dotenv\n"
+    "from dotenv import load_dotenv"
    ]
   },
   {
@@ -584,7 +577,6 @@
    "execution_count": 7,
    "id": "9beb07bb",
    "metadata": {},
-<<<<<<< HEAD
    "outputs": [
     {
      "data": {
@@ -3313,9 +3305,6 @@
      ]
     }
    ],
-=======
-   "outputs": [],
->>>>>>> 7f6f7062
    "source": [
     "# Run the hyperparameter tuning with your dataframe\n",
     "best_params, final_qry_tower, final_doc_tower = run_hyperparameter_tuning(\n",
@@ -3334,7 +3323,6 @@
   },
   {
    "cell_type": "code",
-<<<<<<< HEAD
    "execution_count": 9,
    "id": "11581eef",
    "metadata": {},
@@ -3418,12 +3406,6 @@
      ]
     }
    ],
-=======
-   "execution_count": null,
-   "id": "11581eef",
-   "metadata": {},
-   "outputs": [],
->>>>>>> 7f6f7062
    "source": [
     "# Code to upload final model to wandb\n",
     "import wandb\n",
